# coding=utf-8
# Copyright 2025 The HuggingFace Inc. team.
# Copyright (c) 2022, NVIDIA CORPORATION.  All rights reserved.
#
# Licensed under the Apache License, Version 2.0 (the "License");
# you may not use this file except in compliance with the License.
# You may obtain a copy of the License at
#
#     http://www.apache.org/licenses/LICENSE-2.0
#
# Unless required by applicable law or agreed to in writing, software
# distributed under the License is distributed on an "AS IS" BASIS,
# WITHOUT WARRANTIES OR CONDITIONS OF ANY KIND, either express or implied.
# See the License for the specific language governing permissions and
# limitations under the License.

import copy
import inspect
import itertools
import json
import os
import re
import shutil
import tempfile
from collections import OrderedDict
from contextlib import ExitStack, contextmanager
from functools import wraps
from pathlib import Path
from typing import Any, Callable, ContextManager, Dict, List, Optional, Tuple, Type, Union

import safetensors
import torch
import torch.utils.checkpoint
from huggingface_hub import DDUFEntry, create_repo, split_torch_state_dict_into_shards
from huggingface_hub.utils import validate_hf_hub_args
from torch import Tensor, nn
from typing_extensions import Self

from .. import __version__
from ..quantizers import DiffusersAutoQuantizer, DiffusersQuantizer
from ..quantizers.quantization_config import QuantizationMethod
from ..utils import (
    CONFIG_NAME,
    FLAX_WEIGHTS_NAME,
    SAFE_WEIGHTS_INDEX_NAME,
    SAFETENSORS_WEIGHTS_NAME,
    WEIGHTS_INDEX_NAME,
    WEIGHTS_NAME,
    _add_variant,
    _get_checkpoint_shard_files,
    _get_model_file,
    deprecate,
    is_accelerate_available,
    is_bitsandbytes_available,
    is_bitsandbytes_version,
    is_peft_available,
    is_torch_version,
    logging,
)
from ..utils.hub_utils import (
    PushToHubMixin,
    load_or_create_model_card,
    populate_model_card,
)
from ..utils.torch_utils import empty_device_cache
from .model_loading_utils import (
    _caching_allocator_warmup,
    _determine_device_map,
    _expand_device_map,
    _fetch_index_file,
    _fetch_index_file_legacy,
    _find_mismatched_keys,
    _load_state_dict_into_model,
    load_model_dict_into_meta,
    load_state_dict,
)


class ContextManagers:
    """
    Wrapper for `contextlib.ExitStack` which enters a collection of context managers. Adaptation of `ContextManagers`
    in the `fastcore` library.
    """

    def __init__(self, context_managers: List[ContextManager]):
        self.context_managers = context_managers
        self.stack = ExitStack()

    def __enter__(self):
        for context_manager in self.context_managers:
            self.stack.enter_context(context_manager)

    def __exit__(self, *args, **kwargs):
        self.stack.__exit__(*args, **kwargs)


logger = logging.get_logger(__name__)

_REGEX_SHARD = re.compile(r"(.*?)-\d{5}-of-\d{5}")


def _get_load_device_from_device_map(device_map):
    """
    Determine the device to load weights directly to, if possible.

    For simple device maps where all components go to the same device,
    we can load directly to that device to avoid CPU memory usage.
    """
    if device_map is None:
        return "cpu"

    if isinstance(device_map, dict):
        # Simple case: everything goes to one device
        if "" in device_map:
            return device_map[""]

        # Check if all values map to the same device
        unique_devices = set(device_map.values())
        if len(unique_devices) == 1:
            return next(iter(unique_devices))

    # For complex device maps or string strategies, load to CPU first
    return "cpu"


TORCH_INIT_FUNCTIONS = {
    "uniform_": nn.init.uniform_,
    "normal_": nn.init.normal_,
    "trunc_normal_": nn.init.trunc_normal_,
    "constant_": nn.init.constant_,
    "xavier_uniform_": nn.init.xavier_uniform_,
    "xavier_normal_": nn.init.xavier_normal_,
    "kaiming_uniform_": nn.init.kaiming_uniform_,
    "kaiming_normal_": nn.init.kaiming_normal_,
    "uniform": nn.init.uniform,
    "normal": nn.init.normal,
    "xavier_uniform": nn.init.xavier_uniform,
    "xavier_normal": nn.init.xavier_normal,
    "kaiming_uniform": nn.init.kaiming_uniform,
    "kaiming_normal": nn.init.kaiming_normal,
}

if is_torch_version(">=", "1.9.0"):
    _LOW_CPU_MEM_USAGE_DEFAULT = True
else:
    _LOW_CPU_MEM_USAGE_DEFAULT = False


if is_accelerate_available():
    import accelerate
    from accelerate import dispatch_model
    from accelerate.utils import load_offloaded_weights, save_offload_index


def get_parameter_device(parameter: torch.nn.Module) -> torch.device:
    from ..hooks.group_offloading import _get_group_onload_device

    try:
        # Try to get the onload device from the group offloading hook
        return _get_group_onload_device(parameter)
    except ValueError:
        pass

    try:
        # If the onload device is not available due to no group offloading hooks, try to get the device
        # from the first parameter or buffer
        parameters_and_buffers = itertools.chain(parameter.parameters(), parameter.buffers())
        return next(parameters_and_buffers).device
    except StopIteration:
        # For torch.nn.DataParallel compatibility in PyTorch 1.5

        def find_tensor_attributes(module: torch.nn.Module) -> List[Tuple[str, Tensor]]:
            tuples = [(k, v) for k, v in module.__dict__.items() if torch.is_tensor(v)]
            return tuples

        gen = parameter._named_members(get_members_fn=find_tensor_attributes)
        first_tuple = next(gen)
        return first_tuple[1].device


def get_parameter_dtype(parameter: torch.nn.Module) -> torch.dtype:
    """
    Returns the first found floating dtype in parameters if there is one, otherwise returns the last dtype it found.
    """
    # 1. Check if we have attached any dtype modifying hooks (eg. layerwise casting)
    if isinstance(parameter, nn.Module):
        for name, submodule in parameter.named_modules():
            if not hasattr(submodule, "_diffusers_hook"):
                continue
            registry = submodule._diffusers_hook
            hook = registry.get_hook("layerwise_casting")
            if hook is not None:
                return hook.compute_dtype

    # 2. If no dtype modifying hooks are attached, return the dtype of the first floating point parameter/buffer
    last_dtype = None

    for name, param in parameter.named_parameters():
        last_dtype = param.dtype
        if (
            hasattr(parameter, "_keep_in_fp32_modules")
            and parameter._keep_in_fp32_modules
            and any(m in name for m in parameter._keep_in_fp32_modules)
        ):
            continue

        if param.is_floating_point():
            return param.dtype

    for buffer in parameter.buffers():
        last_dtype = buffer.dtype
        if buffer.is_floating_point():
            return buffer.dtype

    if last_dtype is not None:
        # if no floating dtype was found return whatever the first dtype is
        return last_dtype

    # For nn.DataParallel compatibility in PyTorch > 1.5
    def find_tensor_attributes(module: nn.Module) -> List[Tuple[str, Tensor]]:
        tuples = [(k, v) for k, v in module.__dict__.items() if torch.is_tensor(v)]
        return tuples

    gen = parameter._named_members(get_members_fn=find_tensor_attributes)
    last_tuple = None
    for tuple in gen:
        last_tuple = tuple
        if tuple[1].is_floating_point():
            return tuple[1].dtype

    if last_tuple is not None:
        # fallback to the last dtype
        return last_tuple[1].dtype


def check_support_param_buffer_assignment(model_to_load, state_dict, start_prefix=""):
    """
    Checks if `model_to_load` supports param buffer assignment (such as when loading in empty weights) by first
    checking if the model explicitly disables it, then by ensuring that the state dict keys are a subset of the model's
    parameters.

    """
    if model_to_load.device.type == "meta":
        return False

    if len([key for key in state_dict if key.startswith(start_prefix)]) == 0:
        return False

    # Some models explicitly do not support param buffer assignment
    if not getattr(model_to_load, "_supports_param_buffer_assignment", True):
        logger.debug(
            f"{model_to_load.__class__.__name__} does not support param buffer assignment, loading will be slower"
        )
        return False

    # If the model does, the incoming `state_dict` and the `model_to_load` must be the same dtype
    first_key = next(iter(model_to_load.state_dict().keys()))
    if start_prefix + first_key in state_dict:
        return state_dict[start_prefix + first_key].dtype == model_to_load.state_dict()[first_key].dtype

    return False


@contextmanager
def no_init_weights():
    """
    Context manager to globally disable weight initialization to speed up loading large models. To do that, all the
    torch.nn.init function are all replaced with skip.
    """

    def _skip_init(*args, **kwargs):
        pass

    for name, init_func in TORCH_INIT_FUNCTIONS.items():
        setattr(torch.nn.init, name, _skip_init)
    try:
        yield
    finally:
        # Restore the original initialization functions
        for name, init_func in TORCH_INIT_FUNCTIONS.items():
            setattr(torch.nn.init, name, init_func)


class ModelMixin(torch.nn.Module, PushToHubMixin):
    r"""
    Base class for all models.

    [`ModelMixin`] takes care of storing the model configuration and provides methods for loading, downloading and
    saving models.

        - **config_name** ([`str`]) -- Filename to save a model to when calling [`~models.ModelMixin.save_pretrained`].
    """

    config_name = CONFIG_NAME
    _automatically_saved_args = ["_diffusers_version", "_class_name", "_name_or_path"]
    _supports_gradient_checkpointing = False
    _keys_to_ignore_on_load_unexpected = None
    _no_split_modules = None
    _keep_in_fp32_modules = None
    _skip_layerwise_casting_patterns = None
    _supports_group_offloading = True
    _repeated_blocks = []

    def __init__(self):
        super().__init__()

        self._gradient_checkpointing_func = None

    def __getattr__(self, name: str) -> Any:
        """The only reason we overwrite `getattr` here is to gracefully deprecate accessing
        config attributes directly. See https://github.com/huggingface/diffusers/pull/3129 We need to overwrite
        __getattr__ here in addition so that we don't trigger `torch.nn.Module`'s __getattr__':
        https://pytorch.org/docs/stable/_modules/torch/nn/modules/module.html#Module
        """

        is_in_config = "_internal_dict" in self.__dict__ and hasattr(self.__dict__["_internal_dict"], name)
        is_attribute = name in self.__dict__

        if is_in_config and not is_attribute:
            deprecation_message = f"Accessing config attribute `{name}` directly via '{type(self).__name__}' object attribute is deprecated. Please access '{name}' over '{type(self).__name__}'s config object instead, e.g. 'unet.config.{name}'."
            deprecate("direct config name access", "1.0.0", deprecation_message, standard_warn=False, stacklevel=3)
            return self._internal_dict[name]

        # call PyTorch's https://pytorch.org/docs/stable/_modules/torch/nn/modules/module.html#Module
        return super().__getattr__(name)

    @property
    def is_gradient_checkpointing(self) -> bool:
        """
        Whether gradient checkpointing is activated for this model or not.
        """
        return any(hasattr(m, "gradient_checkpointing") and m.gradient_checkpointing for m in self.modules())

    def enable_gradient_checkpointing(self, gradient_checkpointing_func: Optional[Callable] = None) -> None:
        """
        Activates gradient checkpointing for the current model (may be referred to as *activation checkpointing* or
        *checkpoint activations* in other frameworks).

        Args:
            gradient_checkpointing_func (`Callable`, *optional*):
                The function to use for gradient checkpointing. If `None`, the default PyTorch checkpointing function
                is used (`torch.utils.checkpoint.checkpoint`).
        """
        if not self._supports_gradient_checkpointing:
            raise ValueError(
                f"{self.__class__.__name__} does not support gradient checkpointing. Please make sure to set the boolean attribute "
                f"`_supports_gradient_checkpointing` to `True` in the class definition."
            )

        if gradient_checkpointing_func is None:

            def _gradient_checkpointing_func(module, *args):
                ckpt_kwargs = {"use_reentrant": False} if is_torch_version(">=", "1.11.0") else {}
                return torch.utils.checkpoint.checkpoint(
                    module.__call__,
                    *args,
                    **ckpt_kwargs,
                )

            gradient_checkpointing_func = _gradient_checkpointing_func

        self._set_gradient_checkpointing(enable=True, gradient_checkpointing_func=gradient_checkpointing_func)

    def disable_gradient_checkpointing(self) -> None:
        """
        Deactivates gradient checkpointing for the current model (may be referred to as *activation checkpointing* or
        *checkpoint activations* in other frameworks).
        """
        if self._supports_gradient_checkpointing:
            self._set_gradient_checkpointing(enable=False)

    def set_use_npu_flash_attention(self, valid: bool) -> None:
        r"""
        Set the switch for the npu flash attention.
        """

        def fn_recursive_set_npu_flash_attention(module: torch.nn.Module):
            if hasattr(module, "set_use_npu_flash_attention"):
                module.set_use_npu_flash_attention(valid)

            for child in module.children():
                fn_recursive_set_npu_flash_attention(child)

        for module in self.children():
            if isinstance(module, torch.nn.Module):
                fn_recursive_set_npu_flash_attention(module)

    def enable_npu_flash_attention(self) -> None:
        r"""
        Enable npu flash attention from torch_npu

        """
        self.set_use_npu_flash_attention(True)

    def disable_npu_flash_attention(self) -> None:
        r"""
        disable npu flash attention from torch_npu

        """
        self.set_use_npu_flash_attention(False)

    def set_use_xla_flash_attention(
        self, use_xla_flash_attention: bool, partition_spec: Optional[Callable] = None, **kwargs
    ) -> None:
        # Recursively walk through all the children.
        # Any children which exposes the set_use_xla_flash_attention method
        # gets the message
        def fn_recursive_set_flash_attention(module: torch.nn.Module):
            if hasattr(module, "set_use_xla_flash_attention"):
                module.set_use_xla_flash_attention(use_xla_flash_attention, partition_spec, **kwargs)

            for child in module.children():
                fn_recursive_set_flash_attention(child)

        for module in self.children():
            if isinstance(module, torch.nn.Module):
                fn_recursive_set_flash_attention(module)

    def enable_xla_flash_attention(self, partition_spec: Optional[Callable] = None, **kwargs):
        r"""
        Enable the flash attention pallals kernel for torch_xla.
        """
        self.set_use_xla_flash_attention(True, partition_spec, **kwargs)

    def disable_xla_flash_attention(self):
        r"""
        Disable the flash attention pallals kernel for torch_xla.
        """
        self.set_use_xla_flash_attention(False)

    def set_use_memory_efficient_attention_xformers(
        self, valid: bool, attention_op: Optional[Callable] = None
    ) -> None:
        # Recursively walk through all the children.
        # Any children which exposes the set_use_memory_efficient_attention_xformers method
        # gets the message
        def fn_recursive_set_mem_eff(module: torch.nn.Module):
            if hasattr(module, "set_use_memory_efficient_attention_xformers"):
                module.set_use_memory_efficient_attention_xformers(valid, attention_op)

            for child in module.children():
                fn_recursive_set_mem_eff(child)

        for module in self.children():
            if isinstance(module, torch.nn.Module):
                fn_recursive_set_mem_eff(module)

    def enable_xformers_memory_efficient_attention(self, attention_op: Optional[Callable] = None) -> None:
        r"""
        Enable memory efficient attention from [xFormers](https://facebookresearch.github.io/xformers/).

        When this option is enabled, you should observe lower GPU memory usage and a potential speed up during
        inference. Speed up during training is not guaranteed.

        <Tip warning={true}>

        ⚠️ When memory efficient attention and sliced attention are both enabled, memory efficient attention takes
        precedent.

        </Tip>

        Parameters:
            attention_op (`Callable`, *optional*):
                Override the default `None` operator for use as `op` argument to the
                [`memory_efficient_attention()`](https://facebookresearch.github.io/xformers/components/ops.html#xformers.ops.memory_efficient_attention)
                function of xFormers.

        Examples:

        ```py
        >>> import torch
        >>> from diffusers import UNet2DConditionModel
        >>> from xformers.ops import MemoryEfficientAttentionFlashAttentionOp

        >>> model = UNet2DConditionModel.from_pretrained(
        ...     "stabilityai/stable-diffusion-2-1", subfolder="unet", torch_dtype=torch.float16
        ... )
        >>> model = model.to("cuda")
        >>> model.enable_xformers_memory_efficient_attention(attention_op=MemoryEfficientAttentionFlashAttentionOp)
        ```
        """
        self.set_use_memory_efficient_attention_xformers(True, attention_op)

    def disable_xformers_memory_efficient_attention(self) -> None:
        r"""
        Disable memory efficient attention from [xFormers](https://facebookresearch.github.io/xformers/).
        """
        self.set_use_memory_efficient_attention_xformers(False)

    def enable_layerwise_casting(
        self,
        storage_dtype: torch.dtype = torch.float8_e4m3fn,
        compute_dtype: Optional[torch.dtype] = None,
        skip_modules_pattern: Optional[Tuple[str, ...]] = None,
        skip_modules_classes: Optional[Tuple[Type[torch.nn.Module], ...]] = None,
        non_blocking: bool = False,
    ) -> None:
        r"""
        Activates layerwise casting for the current model.

        Layerwise casting is a technique that casts the model weights to a lower precision dtype for storage but
        upcasts them on-the-fly to a higher precision dtype for computation. This process can significantly reduce the
        memory footprint from model weights, but may lead to some quality degradation in the outputs. Most degradations
        are negligible, mostly stemming from weight casting in normalization and modulation layers.

        By default, most models in diffusers set the `_skip_layerwise_casting_patterns` attribute to ignore patch
        embedding, positional embedding and normalization layers. This is because these layers are most likely
        precision-critical for quality. If you wish to change this behavior, you can set the
        `_skip_layerwise_casting_patterns` attribute to `None`, or call
        [`~hooks.layerwise_casting.apply_layerwise_casting`] with custom arguments.

        Example:
            Using [`~models.ModelMixin.enable_layerwise_casting`]:

            ```python
            >>> from diffusers import CogVideoXTransformer3DModel

            >>> transformer = CogVideoXTransformer3DModel.from_pretrained(
            ...     "THUDM/CogVideoX-5b", subfolder="transformer", torch_dtype=torch.bfloat16
            ... )

            >>> # Enable layerwise casting via the model, which ignores certain modules by default
            >>> transformer.enable_layerwise_casting(storage_dtype=torch.float8_e4m3fn, compute_dtype=torch.bfloat16)
            ```

        Args:
            storage_dtype (`torch.dtype`):
                The dtype to which the model should be cast for storage.
            compute_dtype (`torch.dtype`):
                The dtype to which the model weights should be cast during the forward pass.
            skip_modules_pattern (`Tuple[str, ...]`, *optional*):
                A list of patterns to match the names of the modules to skip during the layerwise casting process. If
                set to `None`, default skip patterns are used to ignore certain internal layers of modules and PEFT
                layers.
            skip_modules_classes (`Tuple[Type[torch.nn.Module], ...]`, *optional*):
                A list of module classes to skip during the layerwise casting process.
            non_blocking (`bool`, *optional*, defaults to `False`):
                If `True`, the weight casting operations are non-blocking.
        """
        from ..hooks import apply_layerwise_casting

        user_provided_patterns = True
        if skip_modules_pattern is None:
            from ..hooks.layerwise_casting import DEFAULT_SKIP_MODULES_PATTERN

            skip_modules_pattern = DEFAULT_SKIP_MODULES_PATTERN
            user_provided_patterns = False
        if self._keep_in_fp32_modules is not None:
            skip_modules_pattern += tuple(self._keep_in_fp32_modules)
        if self._skip_layerwise_casting_patterns is not None:
            skip_modules_pattern += tuple(self._skip_layerwise_casting_patterns)
        skip_modules_pattern = tuple(set(skip_modules_pattern))

        if is_peft_available() and not user_provided_patterns:
            # By default, we want to skip all peft layers because they have a very low memory footprint.
            # If users want to apply layerwise casting on peft layers as well, they can utilize the
            # `~diffusers.hooks.layerwise_casting.apply_layerwise_casting` function which provides
            # them with more flexibility and control.

            from peft.tuners.loha.layer import LoHaLayer
            from peft.tuners.lokr.layer import LoKrLayer
            from peft.tuners.lora.layer import LoraLayer

            for layer in (LoHaLayer, LoKrLayer, LoraLayer):
                skip_modules_pattern += tuple(layer.adapter_layer_names)

        if compute_dtype is None:
            logger.info("`compute_dtype` not provided when enabling layerwise casting. Using dtype of the model.")
            compute_dtype = self.dtype

        apply_layerwise_casting(
            self, storage_dtype, compute_dtype, skip_modules_pattern, skip_modules_classes, non_blocking
        )

    def enable_group_offload(
        self,
        onload_device: torch.device,
        offload_device: torch.device = torch.device("cpu"),
        offload_type: str = "block_level",
        num_blocks_per_group: Optional[int] = None,
        non_blocking: bool = False,
        use_stream: bool = False,
        record_stream: bool = False,
        low_cpu_mem_usage=False,
        offload_to_disk_path: Optional[str] = None,
    ) -> None:
        r"""
        Activates group offloading for the current model.

        See [`~hooks.group_offloading.apply_group_offloading`] for more information.

        Example:

            ```python
            >>> from diffusers import CogVideoXTransformer3DModel

            >>> transformer = CogVideoXTransformer3DModel.from_pretrained(
            ...     "THUDM/CogVideoX-5b", subfolder="transformer", torch_dtype=torch.bfloat16
            ... )

            >>> transformer.enable_group_offload(
            ...     onload_device=torch.device("cuda"),
            ...     offload_device=torch.device("cpu"),
            ...     offload_type="leaf_level",
            ...     use_stream=True,
            ... )
            ```
        """
        from ..hooks import apply_group_offloading

        if getattr(self, "enable_tiling", None) is not None and getattr(self, "use_tiling", False) and use_stream:
            msg = (
                "Applying group offloading on autoencoders, with CUDA streams, may not work as expected if the first "
                "forward pass is executed with tiling enabled. Please make sure to either:\n"
                "1. Run a forward pass with small input shapes.\n"
                "2. Or, run a forward pass with tiling disabled (can still use small dummy inputs)."
            )
            logger.warning(msg)
        if not self._supports_group_offloading:
            raise ValueError(
                f"{self.__class__.__name__} does not support group offloading. Please make sure to set the boolean attribute "
                f"`_supports_group_offloading` to `True` in the class definition. If you believe this is a mistake, please "
                f"open an issue at https://github.com/huggingface/diffusers/issues."
            )
        apply_group_offloading(
            module=self,
            onload_device=onload_device,
            offload_device=offload_device,
            offload_type=offload_type,
            num_blocks_per_group=num_blocks_per_group,
            non_blocking=non_blocking,
            use_stream=use_stream,
            record_stream=record_stream,
            low_cpu_mem_usage=low_cpu_mem_usage,
            offload_to_disk_path=offload_to_disk_path,
        )

    def set_attention_backend(self, backend: str) -> None:
        """
        Set the attention backend for the model.

        Args:
            backend (`str`):
                The name of the backend to set. Must be one of the available backends defined in
                `AttentionBackendName`. Available backends can be found in
                `diffusers.attention_dispatch.AttentionBackendName`. Defaults to torch native scaled dot product
                attention as backend.
        """
        from .attention import AttentionModuleMixin
        from .attention_dispatch import AttentionBackendName

        # TODO: the following will not be required when everything is refactored to AttentionModuleMixin
        from .attention_processor import Attention, MochiAttention

        backend = backend.lower()
        available_backends = {x.value for x in AttentionBackendName.__members__.values()}
        if backend not in available_backends:
            raise ValueError(f"`{backend=}` must be one of the following: " + ", ".join(available_backends))

        backend = AttentionBackendName(backend)
        attention_classes = (Attention, MochiAttention, AttentionModuleMixin)

        for module in self.modules():
            if not isinstance(module, attention_classes):
                continue
            processor = module.processor
            if processor is None or not hasattr(processor, "_attention_backend"):
                continue
            processor._attention_backend = backend

    def reset_attention_backend(self) -> None:
        """
        Resets the attention backend for the model. Following calls to `forward` will use the environment default or
        the torch native scaled dot product attention.
        """
        from .attention import AttentionModuleMixin
        from .attention_processor import Attention, MochiAttention

        attention_classes = (Attention, MochiAttention, AttentionModuleMixin)
        for module in self.modules():
            if not isinstance(module, attention_classes):
                continue
            processor = module.processor
            if processor is None or not hasattr(processor, "_attention_backend"):
                continue
            processor._attention_backend = None

    def save_pretrained(
        self,
        save_directory: Union[str, os.PathLike],
        is_main_process: bool = True,
        save_function: Optional[Callable] = None,
        safe_serialization: bool = True,
        variant: Optional[str] = None,
        max_shard_size: Union[int, str] = "10GB",
        push_to_hub: bool = False,
        **kwargs,
    ):
        """
        Save a model and its configuration file to a directory so that it can be reloaded using the
        [`~models.ModelMixin.from_pretrained`] class method.

        Arguments:
            save_directory (`str` or `os.PathLike`):
                Directory to save a model and its configuration file to. Will be created if it doesn't exist.
            is_main_process (`bool`, *optional*, defaults to `True`):
                Whether the process calling this is the main process or not. Useful during distributed training and you
                need to call this function on all processes. In this case, set `is_main_process=True` only on the main
                process to avoid race conditions.
            save_function (`Callable`):
                The function to use to save the state dictionary. Useful during distributed training when you need to
                replace `torch.save` with another method. Can be configured with the environment variable
                `DIFFUSERS_SAVE_MODE`.
            safe_serialization (`bool`, *optional*, defaults to `True`):
                Whether to save the model using `safetensors` or the traditional PyTorch way with `pickle`.
            variant (`str`, *optional*):
                If specified, weights are saved in the format `pytorch_model.<variant>.bin`.
            max_shard_size (`int` or `str`, defaults to `"10GB"`):
                The maximum size for a checkpoint before being sharded. Checkpoints shard will then be each of size
                lower than this size. If expressed as a string, needs to be digits followed by a unit (like `"5GB"`).
                If expressed as an integer, the unit is bytes. Note that this limit will be decreased after a certain
                period of time (starting from Oct 2024) to allow users to upgrade to the latest version of `diffusers`.
                This is to establish a common default size for this argument across different libraries in the Hugging
                Face ecosystem (`transformers`, and `accelerate`, for example).
            push_to_hub (`bool`, *optional*, defaults to `False`):
                Whether or not to push your model to the Hugging Face Hub after saving it. You can specify the
                repository you want to push to with `repo_id` (will default to the name of `save_directory` in your
                namespace).
            kwargs (`Dict[str, Any]`, *optional*):
                Additional keyword arguments passed along to the [`~utils.PushToHubMixin.push_to_hub`] method.
        """
        if os.path.isfile(save_directory):
            logger.error(f"Provided path ({save_directory}) should be a directory, not a file")
            return

        hf_quantizer = getattr(self, "hf_quantizer", None)
        if hf_quantizer is not None:
            quantization_serializable = (
                hf_quantizer is not None
                and isinstance(hf_quantizer, DiffusersQuantizer)
                and hf_quantizer.is_serializable
            )
            if not quantization_serializable:
                raise ValueError(
                    f"The model is quantized with {hf_quantizer.quantization_config.quant_method} and is not serializable - check out the warnings from"
                    " the logger on the traceback to understand the reason why the quantized model is not serializable."
                )

        weights_name = SAFETENSORS_WEIGHTS_NAME if safe_serialization else WEIGHTS_NAME
        weights_name = _add_variant(weights_name, variant)
        weights_name_pattern = weights_name.replace(".bin", "{suffix}.bin").replace(
            ".safetensors", "{suffix}.safetensors"
        )

        os.makedirs(save_directory, exist_ok=True)

        if push_to_hub:
            commit_message = kwargs.pop("commit_message", None)
            private = kwargs.pop("private", None)
            create_pr = kwargs.pop("create_pr", False)
            token = kwargs.pop("token", None)
            repo_id = kwargs.pop("repo_id", save_directory.split(os.path.sep)[-1])
            repo_id = create_repo(repo_id, exist_ok=True, private=private, token=token).repo_id

        # Only save the model itself if we are using distributed training
        model_to_save = self

        # Attach architecture to the config
        # Save the config
        if is_main_process:
            model_to_save.save_config(save_directory)

        # Save the model
        state_dict = model_to_save.state_dict()

        # Save the model
        state_dict_split = split_torch_state_dict_into_shards(
            state_dict, max_shard_size=max_shard_size, filename_pattern=weights_name_pattern
        )

        # Clean the folder from a previous save
        if is_main_process:
            for filename in os.listdir(save_directory):
                if filename in state_dict_split.filename_to_tensors.keys():
                    continue
                full_filename = os.path.join(save_directory, filename)
                if not os.path.isfile(full_filename):
                    continue
                weights_without_ext = weights_name_pattern.replace(".bin", "").replace(".safetensors", "")
                weights_without_ext = weights_without_ext.replace("{suffix}", "")
                filename_without_ext = filename.replace(".bin", "").replace(".safetensors", "")
                # make sure that file to be deleted matches format of sharded file, e.g. pytorch_model-00001-of-00005
                if (
                    filename.startswith(weights_without_ext)
                    and _REGEX_SHARD.fullmatch(filename_without_ext) is not None
                ):
                    os.remove(full_filename)

        for filename, tensors in state_dict_split.filename_to_tensors.items():
            shard = {tensor: state_dict[tensor].contiguous() for tensor in tensors}
            filepath = os.path.join(save_directory, filename)
            if safe_serialization:
                # At some point we will need to deal better with save_function (used for TPU and other distributed
                # joyfulness), but for now this enough.
                safetensors.torch.save_file(shard, filepath, metadata={"format": "pt"})
            else:
                torch.save(shard, filepath)

        if state_dict_split.is_sharded:
            index = {
                "metadata": state_dict_split.metadata,
                "weight_map": state_dict_split.tensor_to_filename,
            }
            save_index_file = SAFE_WEIGHTS_INDEX_NAME if safe_serialization else WEIGHTS_INDEX_NAME
            save_index_file = os.path.join(save_directory, _add_variant(save_index_file, variant))
            # Save the index as well
            with open(save_index_file, "w", encoding="utf-8") as f:
                content = json.dumps(index, indent=2, sort_keys=True) + "\n"
                f.write(content)
            logger.info(
                f"The model is bigger than the maximum size per checkpoint ({max_shard_size}) and is going to be "
                f"split in {len(state_dict_split.filename_to_tensors)} checkpoint shards. You can find where each parameters has been saved in the "
                f"index located at {save_index_file}."
            )
        else:
            path_to_weights = os.path.join(save_directory, weights_name)
            logger.info(f"Model weights saved in {path_to_weights}")

        if push_to_hub:
            # Create a new empty model card and eventually tag it
            model_card = load_or_create_model_card(repo_id, token=token)
            model_card = populate_model_card(model_card)
            model_card.save(Path(save_directory, "README.md").as_posix())

            self._upload_folder(
                save_directory,
                repo_id,
                token=token,
                commit_message=commit_message,
                create_pr=create_pr,
            )

    def dequantize(self):
        """
        Potentially dequantize the model in case it has been quantized by a quantization method that support
        dequantization.
        """
        hf_quantizer = getattr(self, "hf_quantizer", None)

        if hf_quantizer is None:
            raise ValueError("You need to first quantize your model in order to dequantize it")

        return hf_quantizer.dequantize(self)

    @classmethod
    @validate_hf_hub_args
    def from_pretrained(cls, pretrained_model_name_or_path: Optional[Union[str, os.PathLike]], **kwargs) -> Self:
        r"""
        Instantiate a pretrained PyTorch model from a pretrained model configuration.

        The model is set in evaluation mode - `model.eval()` - by default, and dropout modules are deactivated. To
        train the model, set it back in training mode with `model.train()`.

        Parameters:
            pretrained_model_name_or_path (`str` or `os.PathLike`, *optional*):
                Can be either:

                    - A string, the *model id* (for example `google/ddpm-celebahq-256`) of a pretrained model hosted on
                      the Hub.
                    - A path to a *directory* (for example `./my_model_directory`) containing the model weights saved
                      with [`~ModelMixin.save_pretrained`].

            cache_dir (`Union[str, os.PathLike]`, *optional*):
                Path to a directory where a downloaded pretrained model configuration is cached if the standard cache
                is not used.
            torch_dtype (`torch.dtype`, *optional*):
                Override the default `torch.dtype` and load the model with another dtype.
            force_download (`bool`, *optional*, defaults to `False`):
                Whether or not to force the (re-)download of the model weights and configuration files, overriding the
                cached versions if they exist.
            proxies (`Dict[str, str]`, *optional*):
                A dictionary of proxy servers to use by protocol or endpoint, for example, `{'http': 'foo.bar:3128',
                'http://hostname': 'foo.bar:4012'}`. The proxies are used on each request.
            output_loading_info (`bool`, *optional*, defaults to `False`):
                Whether or not to also return a dictionary containing missing keys, unexpected keys and error messages.
            local_files_only(`bool`, *optional*, defaults to `False`):
                Whether to only load local model weights and configuration files or not. If set to `True`, the model
                won't be downloaded from the Hub.
            token (`str` or *bool*, *optional*):
                The token to use as HTTP bearer authorization for remote files. If `True`, the token generated from
                `diffusers-cli login` (stored in `~/.huggingface`) is used.
            revision (`str`, *optional*, defaults to `"main"`):
                The specific model version to use. It can be a branch name, a tag name, a commit id, or any identifier
                allowed by Git.
            from_flax (`bool`, *optional*, defaults to `False`):
                Load the model weights from a Flax checkpoint save file.
            subfolder (`str`, *optional*, defaults to `""`):
                The subfolder location of a model file within a larger model repository on the Hub or locally.
            mirror (`str`, *optional*):
                Mirror source to resolve accessibility issues if you're downloading a model in China. We do not
                guarantee the timeliness or safety of the source, and you should refer to the mirror site for more
                information.
            device_map (`Union[int, str, torch.device]` or `Dict[str, Union[int, str, torch.device]]`, *optional*):
                A map that specifies where each submodule should go. It doesn't need to be defined for each
                parameter/buffer name; once a given module name is inside, every submodule of it will be sent to the
                same device. Defaults to `None`, meaning that the model will be loaded on CPU.

                Examples:

                ```py
                >>> from diffusers import AutoModel
                >>> import torch

                >>> # This works.
                >>> model = AutoModel.from_pretrained(
                ...     "stabilityai/stable-diffusion-xl-base-1.0", subfolder="unet", device_map="cuda"
                ... )
                >>> # This also works (integer accelerator device ID).
                >>> model = AutoModel.from_pretrained(
                ...     "stabilityai/stable-diffusion-xl-base-1.0", subfolder="unet", device_map=0
                ... )
                >>> # Specifying a supported offloading strategy like "auto" also works.
                >>> model = AutoModel.from_pretrained(
                ...     "stabilityai/stable-diffusion-xl-base-1.0", subfolder="unet", device_map="auto"
                ... )
                >>> # Specifying a dictionary as `device_map` also works.
                >>> model = AutoModel.from_pretrained(
                ...     "stabilityai/stable-diffusion-xl-base-1.0",
                ...     subfolder="unet",
                ...     device_map={"": torch.device("cuda")},
                ... )
                ```

                Set `device_map="auto"` to have 🤗 Accelerate automatically compute the most optimized `device_map`. For
                more information about each option see [designing a device
                map](https://huggingface.co/docs/accelerate/en/concept_guides/big_model_inference#the-devicemap). You
                can also refer to the [Diffusers-specific
                documentation](https://huggingface.co/docs/diffusers/main/en/training/distributed_inference#model-sharding)
                for more concrete examples.
            max_memory (`Dict`, *optional*):
                A dictionary device identifier for the maximum memory. Will default to the maximum memory available for
                each GPU and the available CPU RAM if unset.
            offload_folder (`str` or `os.PathLike`, *optional*):
                The path to offload weights if `device_map` contains the value `"disk"`.
            offload_state_dict (`bool`, *optional*):
                If `True`, temporarily offloads the CPU state dict to the hard drive to avoid running out of CPU RAM if
                the weight of the CPU state dict + the biggest shard of the checkpoint does not fit. Defaults to `True`
                when there is some disk offload.
            low_cpu_mem_usage (`bool`, *optional*, defaults to `True` if torch version >= 1.9.0 else `False`):
                Speed up model loading only loading the pretrained weights and not initializing the weights. This also
                tries to not use more than 1x model size in CPU memory (including peak memory) while loading the model.
                Only supported for PyTorch >= 1.9.0. If you are using an older version of PyTorch, setting this
                argument to `True` will raise an error.
            variant (`str`, *optional*):
                Load weights from a specified `variant` filename such as `"fp16"` or `"ema"`. This is ignored when
                loading `from_flax`.
            use_safetensors (`bool`, *optional*, defaults to `None`):
                If set to `None`, the `safetensors` weights are downloaded if they're available **and** if the
                `safetensors` library is installed. If set to `True`, the model is forcibly loaded from `safetensors`
                weights. If set to `False`, `safetensors` weights are not loaded.
            disable_mmap ('bool', *optional*, defaults to 'False'):
                Whether to disable mmap when loading a Safetensors model. This option can perform better when the model
                is on a network mount or hard drive, which may not handle the seeky-ness of mmap very well.

        <Tip>

        To use private or [gated models](https://huggingface.co/docs/hub/models-gated#gated-models), log-in with
        `huggingface-cli login`. You can also activate the special
        ["offline-mode"](https://huggingface.co/diffusers/installation.html#offline-mode) to use this method in a
        firewalled environment.

        </Tip>

        Example:

        ```py
        from diffusers import UNet2DConditionModel

        unet = UNet2DConditionModel.from_pretrained("runwayml/stable-diffusion-v1-5", subfolder="unet")
        ```

        If you get the error message below, you need to finetune the weights for your downstream task:

        ```bash
        Some weights of UNet2DConditionModel were not initialized from the model checkpoint at runwayml/stable-diffusion-v1-5 and are newly initialized because the shapes did not match:
        - conv_in.weight: found shape torch.Size([320, 4, 3, 3]) in the checkpoint and torch.Size([320, 9, 3, 3]) in the model instantiated
        You should probably TRAIN this model on a down-stream task to be able to use it for predictions and inference.
        ```
        """
        cache_dir = kwargs.pop("cache_dir", None)
        ignore_mismatched_sizes = kwargs.pop("ignore_mismatched_sizes", False)
        force_download = kwargs.pop("force_download", False)
        from_flax = kwargs.pop("from_flax", False)
        proxies = kwargs.pop("proxies", None)
        output_loading_info = kwargs.pop("output_loading_info", False)
        local_files_only = kwargs.pop("local_files_only", None)
        token = kwargs.pop("token", None)
        revision = kwargs.pop("revision", None)
        torch_dtype = kwargs.pop("torch_dtype", None)
        subfolder = kwargs.pop("subfolder", None)
        device_map = kwargs.pop("device_map", None)
        max_memory = kwargs.pop("max_memory", None)
        offload_folder = kwargs.pop("offload_folder", None)
        offload_state_dict = kwargs.pop("offload_state_dict", None)
        low_cpu_mem_usage = kwargs.pop("low_cpu_mem_usage", _LOW_CPU_MEM_USAGE_DEFAULT)
        variant = kwargs.pop("variant", None)
        use_safetensors = kwargs.pop("use_safetensors", None)
        quantization_config = kwargs.pop("quantization_config", None)
        dduf_entries: Optional[Dict[str, DDUFEntry]] = kwargs.pop("dduf_entries", None)
        disable_mmap = kwargs.pop("disable_mmap", False)

        if torch_dtype is not None and not isinstance(torch_dtype, torch.dtype):
            torch_dtype = torch.float32
            logger.warning(
                f"Passed `torch_dtype` {torch_dtype} is not a `torch.dtype`. Defaulting to `torch.float32`."
            )

        allow_pickle = False
        if use_safetensors is None:
            use_safetensors = True
            allow_pickle = True

        if low_cpu_mem_usage and not is_accelerate_available():
            low_cpu_mem_usage = False
            logger.warning(
                "Cannot initialize model with low cpu memory usage because `accelerate` was not found in the"
                " environment. Defaulting to `low_cpu_mem_usage=False`. It is strongly recommended to install"
                " `accelerate` for faster and less memory-intense model loading. You can do so with: \n```\npip"
                " install accelerate\n```\n."
            )

        if device_map is not None and not is_accelerate_available():
            raise NotImplementedError(
                "Loading and dispatching requires `accelerate`. Please make sure to install accelerate or set"
                " `device_map=None`. You can install accelerate with `pip install accelerate`."
            )

        # Check if we can handle device_map and dispatching the weights
        if device_map is not None and not is_torch_version(">=", "1.9.0"):
            raise NotImplementedError(
                "Loading and dispatching requires torch >= 1.9.0. Please either update your PyTorch version or set"
                " `device_map=None`."
            )

        if low_cpu_mem_usage is True and not is_torch_version(">=", "1.9.0"):
            raise NotImplementedError(
                "Low memory initialization requires torch >= 1.9.0. Please either update your PyTorch version or set"
                " `low_cpu_mem_usage=False`."
            )

        if low_cpu_mem_usage is False and device_map is not None:
            raise ValueError(
                f"You cannot set `low_cpu_mem_usage` to `False` while using device_map={device_map} for loading and"
                " dispatching. Please make sure to set `low_cpu_mem_usage=True`."
            )

        # change device_map into a map if we passed an int, a str or a torch.device
        if isinstance(device_map, torch.device):
            device_map = {"": device_map}
        elif isinstance(device_map, str) and device_map not in ["auto", "balanced", "balanced_low_0", "sequential"]:
            try:
                device_map = {"": torch.device(device_map)}
            except RuntimeError:
                raise ValueError(
                    "When passing device_map as a string, the value needs to be a device name (e.g. cpu, cuda:0) or "
                    f"'auto', 'balanced', 'balanced_low_0', 'sequential' but found {device_map}."
                )
        elif isinstance(device_map, int):
            if device_map < 0:
                raise ValueError(
                    "You can't pass device_map as a negative int. If you want to put the model on the cpu, pass device_map = 'cpu' "
                )
            else:
                device_map = {"": device_map}

        if device_map is not None:
            if low_cpu_mem_usage is None:
                low_cpu_mem_usage = True
            elif not low_cpu_mem_usage:
                raise ValueError("Passing along a `device_map` requires `low_cpu_mem_usage=True`")

        if low_cpu_mem_usage:
            if device_map is not None and not is_torch_version(">=", "1.10"):
                # The max memory utils require PyTorch >= 1.10 to have torch.cuda.mem_get_info.
                raise ValueError("`low_cpu_mem_usage` and `device_map` require PyTorch >= 1.10.")

        user_agent = {
            "diffusers": __version__,
            "file_type": "model",
            "framework": "pytorch",
        }
        unused_kwargs = {}

        # Load config if we don't provide a configuration
        config_path = pretrained_model_name_or_path

        # load config
        config, unused_kwargs, commit_hash = cls.load_config(
            config_path,
            cache_dir=cache_dir,
            return_unused_kwargs=True,
            return_commit_hash=True,
            force_download=force_download,
            proxies=proxies,
            local_files_only=local_files_only,
            token=token,
            revision=revision,
            subfolder=subfolder,
            user_agent=user_agent,
            dduf_entries=dduf_entries,
            **kwargs,
        )
        # no in-place modification of the original config.
        config = copy.deepcopy(config)

        # determine initial quantization config.
        #######################################
        pre_quantized = "quantization_config" in config and config["quantization_config"] is not None
        if pre_quantized or quantization_config is not None:
            if pre_quantized:
                config["quantization_config"] = DiffusersAutoQuantizer.merge_quantization_configs(
                    config["quantization_config"], quantization_config
                )
            else:
                config["quantization_config"] = quantization_config
            hf_quantizer = DiffusersAutoQuantizer.from_config(
                config["quantization_config"], pre_quantized=pre_quantized
            )
        else:
            hf_quantizer = None

        if hf_quantizer is not None:
            hf_quantizer.validate_environment(torch_dtype=torch_dtype, from_flax=from_flax, device_map=device_map)
            torch_dtype = hf_quantizer.update_torch_dtype(torch_dtype)
            device_map = hf_quantizer.update_device_map(device_map)

            # In order to ensure popular quantization methods are supported. Can be disable with `disable_telemetry`
            user_agent["quant"] = hf_quantizer.quantization_config.quant_method.value

            # Force-set to `True` for more mem efficiency
            if low_cpu_mem_usage is None:
                low_cpu_mem_usage = True
                logger.info("Set `low_cpu_mem_usage` to True as `hf_quantizer` is not None.")
            elif not low_cpu_mem_usage:
                raise ValueError("`low_cpu_mem_usage` cannot be False or None when using quantization.")

        # Check if `_keep_in_fp32_modules` is not None
        use_keep_in_fp32_modules = cls._keep_in_fp32_modules is not None and (
            hf_quantizer is None or getattr(hf_quantizer, "use_keep_in_fp32_modules", False)
        )

        if use_keep_in_fp32_modules:
            keep_in_fp32_modules = cls._keep_in_fp32_modules
            if not isinstance(keep_in_fp32_modules, list):
                keep_in_fp32_modules = [keep_in_fp32_modules]

            if low_cpu_mem_usage is None:
                low_cpu_mem_usage = True
                logger.info("Set `low_cpu_mem_usage` to True as `_keep_in_fp32_modules` is not None.")
            elif not low_cpu_mem_usage:
                raise ValueError("`low_cpu_mem_usage` cannot be False when `keep_in_fp32_modules` is True.")
        else:
            keep_in_fp32_modules = []

        is_sharded = False
        resolved_model_file = None

        # Determine if we're loading from a directory of sharded checkpoints.
        sharded_metadata = None
        index_file = None
        is_local = os.path.isdir(pretrained_model_name_or_path)
        index_file_kwargs = {
            "is_local": is_local,
            "pretrained_model_name_or_path": pretrained_model_name_or_path,
            "subfolder": subfolder or "",
            "use_safetensors": use_safetensors,
            "cache_dir": cache_dir,
            "variant": variant,
            "force_download": force_download,
            "proxies": proxies,
            "local_files_only": local_files_only,
            "token": token,
            "revision": revision,
            "user_agent": user_agent,
            "commit_hash": commit_hash,
            "dduf_entries": dduf_entries,
        }
        index_file = _fetch_index_file(**index_file_kwargs)
        # In case the index file was not found we still have to consider the legacy format.
        # this becomes applicable when the variant is not None.
        if variant is not None and (index_file is None or not os.path.exists(index_file)):
            index_file = _fetch_index_file_legacy(**index_file_kwargs)
        if index_file is not None and (dduf_entries or index_file.is_file()):
            is_sharded = True

        if is_sharded and from_flax:
            raise ValueError("Loading of sharded checkpoints is not supported when `from_flax=True`.")

        # load model
        if from_flax:
            resolved_model_file = _get_model_file(
                pretrained_model_name_or_path,
                weights_name=FLAX_WEIGHTS_NAME,
                cache_dir=cache_dir,
                force_download=force_download,
                proxies=proxies,
                local_files_only=local_files_only,
                token=token,
                revision=revision,
                subfolder=subfolder,
                user_agent=user_agent,
                commit_hash=commit_hash,
            )
            model = cls.from_config(config, **unused_kwargs)

            # Convert the weights
            from .modeling_pytorch_flax_utils import load_flax_checkpoint_in_pytorch_model

            model = load_flax_checkpoint_in_pytorch_model(model, resolved_model_file)
        else:
            # in the case it is sharded, we have already the index
            if is_sharded:
                resolved_model_file, sharded_metadata = _get_checkpoint_shard_files(
                    pretrained_model_name_or_path,
                    index_file,
                    cache_dir=cache_dir,
                    proxies=proxies,
                    local_files_only=local_files_only,
                    token=token,
                    user_agent=user_agent,
                    revision=revision,
                    subfolder=subfolder or "",
                    dduf_entries=dduf_entries,
                )
            elif use_safetensors:
                try:
                    resolved_model_file = _get_model_file(
                        pretrained_model_name_or_path,
                        weights_name=_add_variant(SAFETENSORS_WEIGHTS_NAME, variant),
                        cache_dir=cache_dir,
                        force_download=force_download,
                        proxies=proxies,
                        local_files_only=local_files_only,
                        token=token,
                        revision=revision,
                        subfolder=subfolder,
                        user_agent=user_agent,
                        commit_hash=commit_hash,
                        dduf_entries=dduf_entries,
                    )

                except IOError as e:
                    logger.error(f"An error occurred while trying to fetch {pretrained_model_name_or_path}: {e}")
                    if not allow_pickle:
                        raise
                    logger.warning(
                        "Defaulting to unsafe serialization. Pass `allow_pickle=False` to raise an error instead."
                    )

            if resolved_model_file is None and not is_sharded:
                resolved_model_file = _get_model_file(
                    pretrained_model_name_or_path,
                    weights_name=_add_variant(WEIGHTS_NAME, variant),
                    cache_dir=cache_dir,
                    force_download=force_download,
                    proxies=proxies,
                    local_files_only=local_files_only,
                    token=token,
                    revision=revision,
                    subfolder=subfolder,
                    user_agent=user_agent,
                    commit_hash=commit_hash,
                    dduf_entries=dduf_entries,
                )

        if not isinstance(resolved_model_file, list):
            resolved_model_file = [resolved_model_file]

        # set dtype to instantiate the model under:
        # 1. If torch_dtype is not None, we use that dtype
        # 2. If torch_dtype is float8, we don't use _set_default_torch_dtype and we downcast after loading the model
        dtype_orig = None
        if torch_dtype is not None and not torch_dtype == getattr(torch, "float8_e4m3fn", None):
            if not isinstance(torch_dtype, torch.dtype):
                raise ValueError(
                    f"{torch_dtype} needs to be of type `torch.dtype`, e.g. `torch.float16`, but is {type(torch_dtype)}."
                )
            dtype_orig = cls._set_default_torch_dtype(torch_dtype)

        init_contexts = [no_init_weights()]

        if low_cpu_mem_usage:
            init_contexts.append(accelerate.init_empty_weights())

        with ContextManagers(init_contexts):
            model = cls.from_config(config, **unused_kwargs)

        if dtype_orig is not None:
            torch.set_default_dtype(dtype_orig)

        state_dict = None
        if not is_sharded:
            # Time to load the checkpoint
            # Determine the device to load weights to based on device_map
            load_device = _get_load_device_from_device_map(device_map)
            state_dict = load_state_dict(
                resolved_model_file[0],
                disable_mmap=disable_mmap,
                dduf_entries=dduf_entries,
                map_location=load_device
            )
            # We only fix it for non sharded checkpoints as we don't need it yet for sharded one.
            model._fix_state_dict_keys_on_load(state_dict)

        if is_sharded:
            loaded_keys = sharded_metadata["all_checkpoint_keys"]
        else:
            loaded_keys = list(state_dict.keys())

        if hf_quantizer is not None:
            hf_quantizer.preprocess_model(
                model=model, device_map=device_map, keep_in_fp32_modules=keep_in_fp32_modules
            )

        # Now that the model is loaded, we can determine the device_map
        device_map = _determine_device_map(
            model, device_map, max_memory, torch_dtype, keep_in_fp32_modules, hf_quantizer
        )
        if hf_quantizer is not None:
            hf_quantizer.validate_environment(device_map=device_map)

        (
            model,
            missing_keys,
            unexpected_keys,
            mismatched_keys,
            offload_index,
            error_msgs,
        ) = cls._load_pretrained_model(
            model,
            state_dict,
            resolved_model_file,
            pretrained_model_name_or_path,
            loaded_keys,
            ignore_mismatched_sizes=ignore_mismatched_sizes,
            low_cpu_mem_usage=low_cpu_mem_usage,
            device_map=device_map,
            offload_folder=offload_folder,
            offload_state_dict=offload_state_dict,
            dtype=torch_dtype,
            hf_quantizer=hf_quantizer,
            keep_in_fp32_modules=keep_in_fp32_modules,
            dduf_entries=dduf_entries,
        )
        loading_info = {
            "missing_keys": missing_keys,
            "unexpected_keys": unexpected_keys,
            "mismatched_keys": mismatched_keys,
            "error_msgs": error_msgs,
        }

        # Dispatch model with hooks on all devices if necessary
        if device_map is not None:
            device_map_kwargs = {
                "device_map": device_map,
                "offload_dir": offload_folder,
                "offload_index": offload_index,
            }
            dispatch_model(model, **device_map_kwargs)
            # Format device map for concise logging
            if isinstance(device_map, dict):
                device_summary = ", ".join([f"{k or 'model'}: {v}" for k, v in device_map.items()])
                logger.info(f"Model loaded with device_map: {{{device_summary}}}")

        if hf_quantizer is not None:
            hf_quantizer.postprocess_model(model)
            model.hf_quantizer = hf_quantizer

        if (
            torch_dtype is not None
            and torch_dtype == getattr(torch, "float8_e4m3fn", None)
            and hf_quantizer is None
            and not use_keep_in_fp32_modules
        ):
            model = model.to(torch_dtype)

        if hf_quantizer is not None:
            # We also make sure to purge `_pre_quantization_dtype` when we serialize
            # the model config because `_pre_quantization_dtype` is `torch.dtype`, not JSON serializable.
            model.register_to_config(_name_or_path=pretrained_model_name_or_path, _pre_quantization_dtype=torch_dtype)
        else:
            model.register_to_config(_name_or_path=pretrained_model_name_or_path)

        # Set model in evaluation mode to deactivate DropOut modules by default
        model.eval()

        if output_loading_info:
            return model, loading_info

        return model

    # Adapted from `transformers`.
    @wraps(torch.nn.Module.cuda)
    def cuda(self, *args, **kwargs):
        from ..hooks.group_offloading import _is_group_offload_enabled

        # Checks if the model has been loaded in 4-bit or 8-bit with BNB
        if getattr(self, "quantization_method", None) == QuantizationMethod.BITS_AND_BYTES:
            if getattr(self, "is_loaded_in_8bit", False):
                raise ValueError(
                    "Calling `cuda()` is not supported for `8-bit` quantized models. "
                    " Please use the model as it is, since the model has already been set to the correct devices."
                )
            elif is_bitsandbytes_version("<", "0.43.2"):
                raise ValueError(
                    "Calling `cuda()` is not supported for `4-bit` quantized models with the installed version of bitsandbytes. "
                    f"The current device is `{self.device}`. If you intended to move the model, please install bitsandbytes >= 0.43.2."
                )

        # Checks if group offloading is enabled
        if _is_group_offload_enabled(self):
            logger.warning(
                f"The module '{self.__class__.__name__}' is group offloaded and moving it using `.cuda()` is not supported."
            )
            return self

        return super().cuda(*args, **kwargs)

    # Adapted from `transformers`.
    @wraps(torch.nn.Module.to)
    def to(self, *args, **kwargs):
        from ..hooks.group_offloading import _is_group_offload_enabled

        device_arg_or_kwarg_present = any(isinstance(arg, torch.device) for arg in args) or "device" in kwargs
        dtype_present_in_args = "dtype" in kwargs

        # Try converting arguments to torch.device in case they are passed as strings
        for arg in args:
            if not isinstance(arg, str):
                continue
            try:
                torch.device(arg)
                device_arg_or_kwarg_present = True
            except RuntimeError:
                pass

        if not dtype_present_in_args:
            for arg in args:
                if isinstance(arg, torch.dtype):
                    dtype_present_in_args = True
                    break

        if getattr(self, "is_quantized", False):
            if dtype_present_in_args:
                raise ValueError(
                    "Casting a quantized model to a new `dtype` is unsupported. To set the dtype of unquantized layers, please "
                    "use the `torch_dtype` argument when loading the model using `from_pretrained` or `from_single_file`"
                )

        if getattr(self, "quantization_method", None) == QuantizationMethod.BITS_AND_BYTES:
            if getattr(self, "is_loaded_in_8bit", False):
                raise ValueError(
                    "`.to` is not supported for `8-bit` bitsandbytes models. Please use the model as it is, since the"
                    " model has already been set to the correct devices and casted to the correct `dtype`."
                )
            elif is_bitsandbytes_version("<", "0.43.2"):
                raise ValueError(
                    "Calling `to()` is not supported for `4-bit` quantized models with the installed version of bitsandbytes. "
                    f"The current device is `{self.device}`. If you intended to move the model, please install bitsandbytes >= 0.43.2."
                )

        if _is_group_offload_enabled(self) and device_arg_or_kwarg_present:
            logger.warning(
                f"The module '{self.__class__.__name__}' is group offloaded and moving it using `.to()` is not supported."
            )
            return self

        return super().to(*args, **kwargs)

    # Taken from `transformers`.
    def half(self, *args):
        # Checks if the model is quantized
        if getattr(self, "is_quantized", False):
            raise ValueError(
                "`.half()` is not supported for quantized model. Please use the model as it is, since the"
                " model has already been cast to the correct `dtype`."
            )
        else:
            return super().half(*args)

    # Taken from `transformers`.
    def float(self, *args):
        # Checks if the model is quantized
        if getattr(self, "is_quantized", False):
            raise ValueError(
                "`.float()` is not supported for quantized model. Please use the model as it is, since the"
                " model has already been cast to the correct `dtype`."
            )
        else:
            return super().float(*args)

    def compile_repeated_blocks(self, *args, **kwargs):
        """
        Compiles *only* the frequently repeated sub-modules of a model (e.g. the Transformer layers) instead of
        compiling the entire model. This technique—often called **regional compilation** (see the PyTorch recipe
        https://docs.pytorch.org/tutorials/recipes/regional_compilation.html) can reduce end-to-end compile time
        substantially, while preserving the runtime speed-ups you would expect from a full `torch.compile`.

        The set of sub-modules to compile is discovered by the presence of **`_repeated_blocks`** attribute in the
        model definition. Define this attribute on your model subclass as a list/tuple of class names (strings). Every
        module whose class name matches will be compiled.

        Once discovered, each matching sub-module is compiled by calling `submodule.compile(*args, **kwargs)`. Any
        positional or keyword arguments you supply to `compile_repeated_blocks` are forwarded verbatim to
        `torch.compile`.
        """
        repeated_blocks = getattr(self, "_repeated_blocks", None)

        if not repeated_blocks:
            raise ValueError(
                "`_repeated_blocks` attribute is empty. "
                f"Set `_repeated_blocks` for the class `{self.__class__.__name__}` to benefit from faster compilation. "
            )
        has_compiled_region = False
        for submod in self.modules():
            if submod.__class__.__name__ in repeated_blocks:
                submod.compile(*args, **kwargs)
                has_compiled_region = True

        if not has_compiled_region:
            raise ValueError(
                f"Regional compilation failed because {repeated_blocks} classes are not found in the model. "
            )

    @classmethod
    def _load_pretrained_model(
        cls,
        model,
        state_dict: OrderedDict,
        resolved_model_file: List[str],
        pretrained_model_name_or_path: Union[str, os.PathLike],
        loaded_keys: List[str],
        ignore_mismatched_sizes: bool = False,
        assign_to_params_buffers: bool = False,
        hf_quantizer: Optional[DiffusersQuantizer] = None,
        low_cpu_mem_usage: bool = True,
        dtype: Optional[Union[str, torch.dtype]] = None,
        keep_in_fp32_modules: Optional[List[str]] = None,
        device_map: Union[str, int, torch.device, Dict[str, Union[int, str, torch.device]]] = None,
        offload_state_dict: Optional[bool] = None,
        offload_folder: Optional[Union[str, os.PathLike]] = None,
        dduf_entries: Optional[Dict[str, DDUFEntry]] = None,
    ):
        model_state_dict = model.state_dict()
        expected_keys = list(model_state_dict.keys())
        missing_keys = list(set(expected_keys) - set(loaded_keys))
        if hf_quantizer is not None:
            missing_keys = hf_quantizer.update_missing_keys(model, missing_keys, prefix="")
        unexpected_keys = list(set(loaded_keys) - set(expected_keys))
        # Some models may have keys that are not in the state by design, removing them before needlessly warning
        # the user.
        if cls._keys_to_ignore_on_load_unexpected is not None:
            for pat in cls._keys_to_ignore_on_load_unexpected:
                unexpected_keys = [k for k in unexpected_keys if re.search(pat, k) is None]

        # Deal with offload
        if device_map is not None and "disk" in device_map.values():
            if offload_folder is None:
                raise ValueError(
                    "The current `device_map` had weights offloaded to the disk. Please provide an `offload_folder`"
                    " for them. Alternatively, make sure you have `safetensors` installed if the model you are using"
                    " offers the weights in this format."
                )
            else:
                os.makedirs(offload_folder, exist_ok=True)
            if offload_state_dict is None:
                offload_state_dict = True

        # If a device map has been used, we can speedup the load time by warming up the device caching allocator.
        # If we don't warmup, each tensor allocation on device calls to the allocator for memory (effectively, a
        # lot of individual calls to device malloc). We can, however, preallocate the memory required by the
        # tensors using their expected shape and not performing any initialization of the memory (empty data).
        # When the actual device allocations happen, the allocator already has a pool of unused device memory
        # that it can re-use for faster loading of the model.
        # TODO: add support for warmup with hf_quantizer
        if device_map is not None and hf_quantizer is None:
            expanded_device_map = _expand_device_map(device_map, expected_keys)
            _caching_allocator_warmup(model, expanded_device_map, dtype)

        offload_index = {} if device_map is not None and "disk" in device_map.values() else None
        state_dict_folder, state_dict_index = None, None
        if offload_state_dict:
            state_dict_folder = tempfile.mkdtemp()
            state_dict_index = {}

        if state_dict is not None:
            # load_state_dict will manage the case where we pass a dict instead of a file
            # if state dict is not None, it means that we don't need to read the files from resolved_model_file also
            resolved_model_file = [state_dict]

        if len(resolved_model_file) > 1:
            resolved_model_file = logging.tqdm(resolved_model_file, desc="Loading checkpoint shards")

        mismatched_keys = []
        assign_to_params_buffers = None
        error_msgs = []

        for shard_file in resolved_model_file:
<<<<<<< HEAD
            # Determine the device to load weights to based on device_map
            load_device = _get_load_device_from_device_map(device_map)
            state_dict = load_state_dict(shard_file, dduf_entries=dduf_entries, map_location=load_device)

            def _find_mismatched_keys(
                state_dict,
                model_state_dict,
                loaded_keys,
                ignore_mismatched_sizes,
            ):
                mismatched_keys = []
                if ignore_mismatched_sizes:
                    for checkpoint_key in loaded_keys:
                        model_key = checkpoint_key
                        # If the checkpoint is sharded, we may not have the key here.
                        if checkpoint_key not in state_dict:
                            continue

                        if (
                            model_key in model_state_dict
                            and state_dict[checkpoint_key].shape != model_state_dict[model_key].shape
                        ):
                            mismatched_keys.append(
                                (checkpoint_key, state_dict[checkpoint_key].shape, model_state_dict[model_key].shape)
                            )
                            del state_dict[checkpoint_key]
                return mismatched_keys

=======
            state_dict = load_state_dict(shard_file, dduf_entries=dduf_entries)
>>>>>>> cde02b06
            mismatched_keys += _find_mismatched_keys(
                state_dict, model_state_dict, loaded_keys, ignore_mismatched_sizes
            )

            if low_cpu_mem_usage:
                offload_index, state_dict_index = load_model_dict_into_meta(
                    model,
                    state_dict,
                    device_map=device_map,
                    dtype=dtype,
                    hf_quantizer=hf_quantizer,
                    keep_in_fp32_modules=keep_in_fp32_modules,
                    unexpected_keys=unexpected_keys,
                    offload_folder=offload_folder,
                    offload_index=offload_index,
                    state_dict_index=state_dict_index,
                    state_dict_folder=state_dict_folder,
                )
            else:
                if assign_to_params_buffers is None:
                    assign_to_params_buffers = check_support_param_buffer_assignment(model, state_dict)
                error_msgs += _load_state_dict_into_model(model, state_dict, assign_to_params_buffers)

        empty_device_cache()

        if offload_index is not None and len(offload_index) > 0:
            save_offload_index(offload_index, offload_folder)
            offload_index = None

            if offload_state_dict:
                load_offloaded_weights(model, state_dict_index, state_dict_folder)
                shutil.rmtree(state_dict_folder)

        if len(error_msgs) > 0:
            error_msg = "\n\t".join(error_msgs)
            if "size mismatch" in error_msg:
                error_msg += (
                    "\n\tYou may consider adding `ignore_mismatched_sizes=True` in the model `from_pretrained` method."
                )
            raise RuntimeError(f"Error(s) in loading state_dict for {model.__class__.__name__}:\n\t{error_msg}")

        if len(unexpected_keys) > 0:
            logger.warning(
                f"Some weights of the model checkpoint at {pretrained_model_name_or_path} were not used when initializing {cls.__name__}: \n {[', '.join(unexpected_keys)]}"
            )
        else:
            logger.info(f"All model checkpoint weights were used when initializing {model.__class__.__name__}.\n")

        if len(missing_keys) > 0:
            logger.warning(
                f"Some weights of {model.__class__.__name__} were not initialized from the model checkpoint at"
                f" {pretrained_model_name_or_path} and are newly initialized: {missing_keys}\nYou should probably"
                " TRAIN this model on a down-stream task to be able to use it for predictions and inference."
            )
        elif len(mismatched_keys) == 0:
            logger.info(
                f"All the weights of {model.__class__.__name__} were initialized from the model checkpoint at"
                f" {pretrained_model_name_or_path}.\nIf your task is similar to the task the model of the"
                f" checkpoint was trained on, you can already use {model.__class__.__name__} for predictions"
                " without further training."
            )
        if len(mismatched_keys) > 0:
            mismatched_warning = "\n".join(
                [
                    f"- {key}: found shape {shape1} in the checkpoint and {shape2} in the model instantiated"
                    for key, shape1, shape2 in mismatched_keys
                ]
            )
            logger.warning(
                f"Some weights of {model.__class__.__name__} were not initialized from the model checkpoint at"
                f" {pretrained_model_name_or_path} and are newly initialized because the shapes did not"
                f" match:\n{mismatched_warning}\nYou should probably TRAIN this model on a down-stream task to be"
                " able to use it for predictions and inference."
            )

        return model, missing_keys, unexpected_keys, mismatched_keys, offload_index, error_msgs

    @classmethod
    def _get_signature_keys(cls, obj):
        parameters = inspect.signature(obj.__init__).parameters
        required_parameters = {k: v for k, v in parameters.items() if v.default == inspect._empty}
        optional_parameters = set({k for k, v in parameters.items() if v.default != inspect._empty})
        expected_modules = set(required_parameters.keys()) - {"self"}

        return expected_modules, optional_parameters

    # Adapted from `transformers` modeling_utils.py
    def _get_no_split_modules(self, device_map: str):
        """
        Get the modules of the model that should not be split when using device_map. We iterate through the modules to
        get the underlying `_no_split_modules`.

        Args:
            device_map (`str`):
                The device map value. Options are ["auto", "balanced", "balanced_low_0", "sequential"]

        Returns:
            `List[str]`: List of modules that should not be split
        """
        _no_split_modules = set()
        modules_to_check = [self]
        while len(modules_to_check) > 0:
            module = modules_to_check.pop(-1)
            # if the module does not appear in _no_split_modules, we also check the children
            if module.__class__.__name__ not in _no_split_modules:
                if isinstance(module, ModelMixin):
                    if module._no_split_modules is None:
                        raise ValueError(
                            f"{module.__class__.__name__} does not support `device_map='{device_map}'`. To implement support, the model "
                            "class needs to implement the `_no_split_modules` attribute."
                        )
                    else:
                        _no_split_modules = _no_split_modules | set(module._no_split_modules)
                modules_to_check += list(module.children())
        return list(_no_split_modules)

    @classmethod
    def _set_default_torch_dtype(cls, dtype: torch.dtype) -> torch.dtype:
        """
        Change the default dtype and return the previous one. This is needed when wanting to instantiate the model
        under specific dtype.

        Args:
            dtype (`torch.dtype`):
                a floating dtype to set to.

        Returns:
            `torch.dtype`: the original `dtype` that can be used to restore `torch.set_default_dtype(dtype)` if it was
            modified. If it wasn't, returns `None`.

        Note `set_default_dtype` currently only works with floating-point types and asserts if for example,
        `torch.int64` is passed. So if a non-float `dtype` is passed this functions will throw an exception.
        """
        if not dtype.is_floating_point:
            raise ValueError(
                f"Can't instantiate {cls.__name__} model under dtype={dtype} since it is not a floating point dtype"
            )

        logger.info(f"Instantiating {cls.__name__} model under default dtype {dtype}.")
        dtype_orig = torch.get_default_dtype()
        torch.set_default_dtype(dtype)
        return dtype_orig

    @property
    def device(self) -> torch.device:
        """
        `torch.device`: The device on which the module is (assuming that all the module parameters are on the same
        device).
        """
        return get_parameter_device(self)

    @property
    def dtype(self) -> torch.dtype:
        """
        `torch.dtype`: The dtype of the module (assuming that all the module parameters have the same dtype).
        """
        return get_parameter_dtype(self)

    def num_parameters(self, only_trainable: bool = False, exclude_embeddings: bool = False) -> int:
        """
        Get number of (trainable or non-embedding) parameters in the module.

        Args:
            only_trainable (`bool`, *optional*, defaults to `False`):
                Whether or not to return only the number of trainable parameters.
            exclude_embeddings (`bool`, *optional*, defaults to `False`):
                Whether or not to return only the number of non-embedding parameters.

        Returns:
            `int`: The number of parameters.

        Example:

        ```py
        from diffusers import UNet2DConditionModel

        model_id = "runwayml/stable-diffusion-v1-5"
        unet = UNet2DConditionModel.from_pretrained(model_id, subfolder="unet")
        unet.num_parameters(only_trainable=True)
        859520964
        ```
        """
        is_loaded_in_4bit = getattr(self, "is_loaded_in_4bit", False)

        if is_loaded_in_4bit:
            if is_bitsandbytes_available():
                import bitsandbytes as bnb
            else:
                raise ValueError(
                    "bitsandbytes is not installed but it seems that the model has been loaded in 4bit precision, something went wrong"
                    " make sure to install bitsandbytes with `pip install bitsandbytes`. You also need a GPU. "
                )

        if exclude_embeddings:
            embedding_param_names = [
                f"{name}.weight" for name, module_type in self.named_modules() if isinstance(module_type, nn.Embedding)
            ]
            total_parameters = [
                parameter for name, parameter in self.named_parameters() if name not in embedding_param_names
            ]
        else:
            total_parameters = list(self.parameters())

        total_numel = []

        for param in total_parameters:
            if param.requires_grad or not only_trainable:
                # For 4bit models, we need to multiply the number of parameters by 2 as half of the parameters are
                # used for the 4bit quantization (uint8 tensors are stored)
                if is_loaded_in_4bit and isinstance(param, bnb.nn.Params4bit):
                    if hasattr(param, "element_size"):
                        num_bytes = param.element_size()
                    elif hasattr(param, "quant_storage"):
                        num_bytes = param.quant_storage.itemsize
                    else:
                        num_bytes = 1
                    total_numel.append(param.numel() * 2 * num_bytes)
                else:
                    total_numel.append(param.numel())

        return sum(total_numel)

    def get_memory_footprint(self, return_buffers=True):
        r"""
        Get the memory footprint of a model. This will return the memory footprint of the current model in bytes.
        Useful to benchmark the memory footprint of the current model and design some tests. Solution inspired from the
        PyTorch discussions: https://discuss.pytorch.org/t/gpu-memory-that-model-uses/56822/2

        Arguments:
            return_buffers (`bool`, *optional*, defaults to `True`):
                Whether to return the size of the buffer tensors in the computation of the memory footprint. Buffers
                are tensors that do not require gradients and not registered as parameters. E.g. mean and std in batch
                norm layers. Please see: https://discuss.pytorch.org/t/what-pytorch-means-by-buffers/120266/2
        """
        mem = sum([param.nelement() * param.element_size() for param in self.parameters()])
        if return_buffers:
            mem_bufs = sum([buf.nelement() * buf.element_size() for buf in self.buffers()])
            mem = mem + mem_bufs
        return mem

    def _set_gradient_checkpointing(
        self, enable: bool = True, gradient_checkpointing_func: Callable = torch.utils.checkpoint.checkpoint
    ) -> None:
        is_gradient_checkpointing_set = False

        for name, module in self.named_modules():
            if hasattr(module, "gradient_checkpointing"):
                logger.debug(f"Setting `gradient_checkpointing={enable}` for '{name}'")
                module._gradient_checkpointing_func = gradient_checkpointing_func
                module.gradient_checkpointing = enable
                is_gradient_checkpointing_set = True

        if not is_gradient_checkpointing_set:
            raise ValueError(
                f"The module {self.__class__.__name__} does not support gradient checkpointing. Please make sure to "
                f"use a module that supports gradient checkpointing by creating a boolean attribute `gradient_checkpointing`."
            )

    def _fix_state_dict_keys_on_load(self, state_dict: OrderedDict) -> None:
        """
        This function fix the state dict of the model to take into account some changes that were made in the model
        architecture:
        - deprecated attention blocks (happened before we introduced sharded checkpoint,
        so this is why we apply this method only when loading non sharded checkpoints for now)
        """
        deprecated_attention_block_paths = []

        def recursive_find_attn_block(name, module):
            if hasattr(module, "_from_deprecated_attn_block") and module._from_deprecated_attn_block:
                deprecated_attention_block_paths.append(name)

            for sub_name, sub_module in module.named_children():
                sub_name = sub_name if name == "" else f"{name}.{sub_name}"
                recursive_find_attn_block(sub_name, sub_module)

        recursive_find_attn_block("", self)

        # NOTE: we have to check if the deprecated parameters are in the state dict
        # because it is possible we are loading from a state dict that was already
        # converted

        for path in deprecated_attention_block_paths:
            # group_norm path stays the same

            # query -> to_q
            if f"{path}.query.weight" in state_dict:
                state_dict[f"{path}.to_q.weight"] = state_dict.pop(f"{path}.query.weight")
            if f"{path}.query.bias" in state_dict:
                state_dict[f"{path}.to_q.bias"] = state_dict.pop(f"{path}.query.bias")

            # key -> to_k
            if f"{path}.key.weight" in state_dict:
                state_dict[f"{path}.to_k.weight"] = state_dict.pop(f"{path}.key.weight")
            if f"{path}.key.bias" in state_dict:
                state_dict[f"{path}.to_k.bias"] = state_dict.pop(f"{path}.key.bias")

            # value -> to_v
            if f"{path}.value.weight" in state_dict:
                state_dict[f"{path}.to_v.weight"] = state_dict.pop(f"{path}.value.weight")
            if f"{path}.value.bias" in state_dict:
                state_dict[f"{path}.to_v.bias"] = state_dict.pop(f"{path}.value.bias")

            # proj_attn -> to_out.0
            if f"{path}.proj_attn.weight" in state_dict:
                state_dict[f"{path}.to_out.0.weight"] = state_dict.pop(f"{path}.proj_attn.weight")
            if f"{path}.proj_attn.bias" in state_dict:
                state_dict[f"{path}.to_out.0.bias"] = state_dict.pop(f"{path}.proj_attn.bias")
        return state_dict


class LegacyModelMixin(ModelMixin):
    r"""
    A subclass of `ModelMixin` to resolve class mapping from legacy classes (like `Transformer2DModel`) to more
    pipeline-specific classes (like `DiTTransformer2DModel`).
    """

    @classmethod
    @validate_hf_hub_args
    def from_pretrained(cls, pretrained_model_name_or_path: Optional[Union[str, os.PathLike]], **kwargs):
        # To prevent dependency import problem.
        from .model_loading_utils import _fetch_remapped_cls_from_config

        # Create a copy of the kwargs so that we don't mess with the keyword arguments in the downstream calls.
        kwargs_copy = kwargs.copy()

        cache_dir = kwargs.pop("cache_dir", None)
        force_download = kwargs.pop("force_download", False)
        proxies = kwargs.pop("proxies", None)
        local_files_only = kwargs.pop("local_files_only", None)
        token = kwargs.pop("token", None)
        revision = kwargs.pop("revision", None)
        subfolder = kwargs.pop("subfolder", None)

        # Load config if we don't provide a configuration
        config_path = pretrained_model_name_or_path

        user_agent = {
            "diffusers": __version__,
            "file_type": "model",
            "framework": "pytorch",
        }

        # load config
        config, _, _ = cls.load_config(
            config_path,
            cache_dir=cache_dir,
            return_unused_kwargs=True,
            return_commit_hash=True,
            force_download=force_download,
            proxies=proxies,
            local_files_only=local_files_only,
            token=token,
            revision=revision,
            subfolder=subfolder,
            user_agent=user_agent,
            **kwargs,
        )
        # resolve remapping
        remapped_class = _fetch_remapped_cls_from_config(config, cls)

        if remapped_class is cls:
            return super(LegacyModelMixin, remapped_class).from_pretrained(
                pretrained_model_name_or_path, **kwargs_copy
            )
        else:
            return remapped_class.from_pretrained(pretrained_model_name_or_path, **kwargs_copy)<|MERGE_RESOLUTION|>--- conflicted
+++ resolved
@@ -1606,7 +1606,6 @@
         error_msgs = []
 
         for shard_file in resolved_model_file:
-<<<<<<< HEAD
             # Determine the device to load weights to based on device_map
             load_device = _get_load_device_from_device_map(device_map)
             state_dict = load_state_dict(shard_file, dduf_entries=dduf_entries, map_location=load_device)
@@ -1635,9 +1634,6 @@
                             del state_dict[checkpoint_key]
                 return mismatched_keys
 
-=======
-            state_dict = load_state_dict(shard_file, dduf_entries=dduf_entries)
->>>>>>> cde02b06
             mismatched_keys += _find_mismatched_keys(
                 state_dict, model_state_dict, loaded_keys, ignore_mismatched_sizes
             )
