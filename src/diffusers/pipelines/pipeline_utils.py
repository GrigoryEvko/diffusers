--- conflicted
+++ resolved
@@ -1122,7 +1122,6 @@
         # 12. Save where the model was instantiated from
         model.register_to_config(_name_or_path=pretrained_model_name_or_path)
         if device_map is not None:
-<<<<<<< HEAD
             # Store the resolved component device maps
             setattr(model, "hf_device_map", component_device_maps)
 
@@ -1185,11 +1184,8 @@
                 import traceback
                 traceback.print_exc()
 
-=======
-            setattr(model, "hf_device_map", final_device_map)
         if quantization_config is not None:
             setattr(model, "quantization_config", quantization_config)
->>>>>>> cde02b06
         return model
 
     @property
