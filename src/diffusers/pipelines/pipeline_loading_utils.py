# coding=utf-8
# Copyright 2025 The HuggingFace Inc. team.
#
# Licensed under the Apache License, Version 2.0 (the "License");
# you may not use this file except in compliance with the License.
# You may obtain a copy of the License at
#
#     http://www.apache.org/licenses/LICENSE-2.0
#
# Unless required by applicable law or agreed to in writing, software
# distributed under the License is distributed on an "AS IS" BASIS,
# WITHOUT WARRANTIES OR CONDITIONS OF ANY KIND, either express or implied.
# See the License for the specific language governing permissions and
# limitations under the License.
import importlib
import os
import re
import warnings
from pathlib import Path
from typing import Any, Callable, Dict, List, Optional, Union

import httpx
import requests
import torch
from huggingface_hub import DDUFEntry, ModelCard, model_info, snapshot_download
from huggingface_hub.utils import HfHubHTTPError, OfflineModeIsEnabled, validate_hf_hub_args
from packaging import version

from .. import __version__
from ..utils import (
    FLAX_WEIGHTS_NAME,
    ONNX_EXTERNAL_WEIGHTS_NAME,
    ONNX_WEIGHTS_NAME,
    SAFETENSORS_WEIGHTS_NAME,
    WEIGHTS_NAME,
    _maybe_remap_transformers_class,
    deprecate,
    get_class_from_dynamic_module,
    is_accelerate_available,
    is_peft_available,
    is_transformers_available,
    is_transformers_version,
    logging,
)
from ..utils.torch_utils import is_compiled_module
from .transformers_loading_utils import _load_tokenizer_from_dduf, _load_transformers_model_from_dduf


if is_transformers_available():
    import transformers
    from transformers import PreTrainedModel, PreTrainedTokenizerBase
    from transformers.utils import SAFE_WEIGHTS_NAME as TRANSFORMERS_SAFE_WEIGHTS_NAME
    from transformers.utils import WEIGHTS_NAME as TRANSFORMERS_WEIGHTS_NAME

    if is_transformers_version("<=", "4.56.2"):
        from transformers.utils import FLAX_WEIGHTS_NAME as TRANSFORMERS_FLAX_WEIGHTS_NAME

if is_accelerate_available():
    import accelerate


INDEX_FILE = "diffusion_pytorch_model.bin"
CUSTOM_PIPELINE_FILE_NAME = "pipeline.py"
DUMMY_MODULES_FOLDER = "diffusers.utils"
TRANSFORMERS_DUMMY_MODULES_FOLDER = "transformers.utils"
CONNECTED_PIPES_KEYS = ["prior"]

logger = logging.get_logger(__name__)

LOADABLE_CLASSES = {
    "diffusers": {
        "ModelMixin": ["save_pretrained", "from_pretrained"],
        "SchedulerMixin": ["save_pretrained", "from_pretrained"],
        "DiffusionPipeline": ["save_pretrained", "from_pretrained"],
        "OnnxRuntimeModel": ["save_pretrained", "from_pretrained"],
        "BaseGuidance": ["save_pretrained", "from_pretrained"],
    },
    "transformers": {
        "PreTrainedTokenizer": ["save_pretrained", "from_pretrained"],
        "PreTrainedTokenizerFast": ["save_pretrained", "from_pretrained"],
        "PreTrainedModel": ["save_pretrained", "from_pretrained"],
        "FeatureExtractionMixin": ["save_pretrained", "from_pretrained"],
        "ProcessorMixin": ["save_pretrained", "from_pretrained"],
        "ImageProcessingMixin": ["save_pretrained", "from_pretrained"],
    },
    "onnxruntime.training": {
        "ORTModule": ["save_pretrained", "from_pretrained"],
    },
}

ALL_IMPORTABLE_CLASSES = {}
for library in LOADABLE_CLASSES:
    ALL_IMPORTABLE_CLASSES.update(LOADABLE_CLASSES[library])


def is_safetensors_compatible(filenames, passed_components=None, folder_names=None, variant=None) -> bool:
    """
    Checking for safetensors compatibility:
    - The model is safetensors compatible only if there is a safetensors file for each model component present in
      filenames.

    Converting default pytorch serialized filenames to safetensors serialized filenames:
    - For models from the diffusers library, just replace the ".bin" extension with ".safetensors"
    - For models from the transformers library, the filename changes from "pytorch_model" to "model", and the ".bin"
      extension is replaced with ".safetensors"
    """
    weight_names = [
        WEIGHTS_NAME,
        SAFETENSORS_WEIGHTS_NAME,
        FLAX_WEIGHTS_NAME,
        ONNX_WEIGHTS_NAME,
        ONNX_EXTERNAL_WEIGHTS_NAME,
    ]

    if is_transformers_available():
        weight_names += [TRANSFORMERS_WEIGHTS_NAME, TRANSFORMERS_SAFE_WEIGHTS_NAME]
        if is_transformers_version("<=", "4.56.2"):
            weight_names += [TRANSFORMERS_FLAX_WEIGHTS_NAME]

    # model_pytorch, diffusion_model_pytorch, ...
    weight_prefixes = [w.split(".")[0] for w in weight_names]
    # .bin, .safetensors, ...
    weight_suffixs = [w.split(".")[-1] for w in weight_names]
    # -00001-of-00002
    transformers_index_format = r"\d{5}-of-\d{5}"
    # `diffusion_pytorch_model.bin` as well as `model-00001-of-00002.safetensors`
    variant_file_re = re.compile(
        rf"({'|'.join(weight_prefixes)})\.({variant}|{variant}-{transformers_index_format})\.({'|'.join(weight_suffixs)})$"
    )
    non_variant_file_re = re.compile(
        rf"({'|'.join(weight_prefixes)})(-{transformers_index_format})?\.({'|'.join(weight_suffixs)})$"
    )

    passed_components = passed_components or []
    if folder_names:
        filenames = {f for f in filenames if os.path.split(f)[0] in folder_names}

    # extract all components of the pipeline and their associated files
    components = {}
    for filename in filenames:
        if not len(filename.split("/")) == 2:
            continue

        component, component_filename = filename.split("/")
        if component in passed_components:
            continue

        components.setdefault(component, [])
        components[component].append(component_filename)

    # If there are no component folders check the main directory for safetensors files
    filtered_filenames = set()
    if not components:
        if variant is not None:
            filtered_filenames = filter_with_regex(filenames, variant_file_re)

        # If no variant filenames exist check if non-variant files are available
        if not filtered_filenames:
            filtered_filenames = filter_with_regex(filenames, non_variant_file_re)
        return any(".safetensors" in filename for filename in filtered_filenames)

    # iterate over all files of a component
    # check if safetensor files exist for that component
    for component, component_filenames in components.items():
        matches = []
        filtered_component_filenames = set()
        # if variant is provided check if the variant of the safetensors exists
        if variant is not None:
            filtered_component_filenames = filter_with_regex(component_filenames, variant_file_re)

        # if variant safetensor files do not exist check for non-variants
        if not filtered_component_filenames:
            filtered_component_filenames = filter_with_regex(component_filenames, non_variant_file_re)
        for component_filename in filtered_component_filenames:
            filename, extension = os.path.splitext(component_filename)

            match_exists = extension == ".safetensors"
            matches.append(match_exists)

        if not any(matches):
            return False

    return True


def filter_model_files(filenames):
    """Filter model repo files for just files/folders that contain model weights"""
    weight_names = [
        WEIGHTS_NAME,
        SAFETENSORS_WEIGHTS_NAME,
        FLAX_WEIGHTS_NAME,
        ONNX_WEIGHTS_NAME,
        ONNX_EXTERNAL_WEIGHTS_NAME,
    ]

    if is_transformers_available():
        weight_names += [TRANSFORMERS_WEIGHTS_NAME, TRANSFORMERS_SAFE_WEIGHTS_NAME]
        if is_transformers_version("<=", "4.56.2"):
            weight_names += [TRANSFORMERS_FLAX_WEIGHTS_NAME]

    allowed_extensions = [wn.split(".")[-1] for wn in weight_names]

    return [f for f in filenames if any(f.endswith(extension) for extension in allowed_extensions)]


def filter_with_regex(filenames, pattern_re):
    return {f for f in filenames if pattern_re.match(f.split("/")[-1]) is not None}


def variant_compatible_siblings(filenames, variant=None, ignore_patterns=None) -> Union[List[os.PathLike], str]:
    weight_names = [
        WEIGHTS_NAME,
        SAFETENSORS_WEIGHTS_NAME,
        FLAX_WEIGHTS_NAME,
        ONNX_WEIGHTS_NAME,
        ONNX_EXTERNAL_WEIGHTS_NAME,
    ]

    if is_transformers_available():
        weight_names += [TRANSFORMERS_WEIGHTS_NAME, TRANSFORMERS_SAFE_WEIGHTS_NAME]
        if is_transformers_version("<=", "4.56.2"):
            weight_names += [TRANSFORMERS_FLAX_WEIGHTS_NAME]

    # model_pytorch, diffusion_model_pytorch, ...
    weight_prefixes = [w.split(".")[0] for w in weight_names]
    # .bin, .safetensors, ...
    weight_suffixs = [w.split(".")[-1] for w in weight_names]
    # -00001-of-00002
    transformers_index_format = r"\d{5}-of-\d{5}"

    if variant is not None:
        # `diffusion_pytorch_model.fp16.bin` as well as `model.fp16-00001-of-00002.safetensors`
        variant_file_re = re.compile(
            rf"({'|'.join(weight_prefixes)})\.({variant}|{variant}-{transformers_index_format})\.({'|'.join(weight_suffixs)})$"
        )
        # `text_encoder/pytorch_model.bin.index.fp16.json`
        variant_index_re = re.compile(
            rf"({'|'.join(weight_prefixes)})\.({'|'.join(weight_suffixs)})\.index\.{variant}\.json$"
        )
        legacy_variant_file_re = re.compile(rf".*-{transformers_index_format}\.{variant}\.[a-z]+$")
        legacy_variant_index_re = re.compile(
            rf"({'|'.join(weight_prefixes)})\.({'|'.join(weight_suffixs)})\.{variant}\.index\.json$"
        )

    # `diffusion_pytorch_model.bin` as well as `model-00001-of-00002.safetensors`
    non_variant_file_re = re.compile(
        rf"({'|'.join(weight_prefixes)})(-{transformers_index_format})?\.({'|'.join(weight_suffixs)})$"
    )
    # `text_encoder/pytorch_model.bin.index.json`
    non_variant_index_re = re.compile(rf"({'|'.join(weight_prefixes)})\.({'|'.join(weight_suffixs)})\.index\.json")

    def filter_for_compatible_extensions(filenames, ignore_patterns=None):
        if not ignore_patterns:
            return filenames

        # ignore patterns uses glob style patterns e.g *.safetensors but we're only
        # interested in the extension name
        return {f for f in filenames if not any(f.endswith(pat.lstrip("*.")) for pat in ignore_patterns)}

    # Group files by component
    components = {}
    for filename in filenames:
        if not len(filename.split("/")) == 2:
            components.setdefault("", []).append(filename)
            continue

        component, _ = filename.split("/")
        components.setdefault(component, []).append(filename)

    usable_filenames = set()
    variant_filenames = set()
    for component, component_filenames in components.items():
        component_filenames = filter_for_compatible_extensions(component_filenames, ignore_patterns=ignore_patterns)

        component_variants = set()
        component_legacy_variants = set()
        component_non_variants = set()
        if variant is not None:
            component_variants = filter_with_regex(component_filenames, variant_file_re)
            component_variant_index_files = filter_with_regex(component_filenames, variant_index_re)

            component_legacy_variants = filter_with_regex(component_filenames, legacy_variant_file_re)
            component_legacy_variant_index_files = filter_with_regex(component_filenames, legacy_variant_index_re)

        if component_variants or component_legacy_variants:
            variant_filenames.update(
                component_variants | component_variant_index_files
                if component_variants
                else component_legacy_variants | component_legacy_variant_index_files
            )

        else:
            component_non_variants = filter_with_regex(component_filenames, non_variant_file_re)
            component_variant_index_files = filter_with_regex(component_filenames, non_variant_index_re)

            usable_filenames.update(component_non_variants | component_variant_index_files)

    usable_filenames.update(variant_filenames)

    if len(variant_filenames) == 0 and variant is not None:
        error_message = f"You are trying to load model files of the `variant={variant}`, but no such modeling files are available. "
        raise ValueError(error_message)

    if len(variant_filenames) > 0 and usable_filenames != variant_filenames:
        logger.warning(
            f"\nA mixture of {variant} and non-{variant} filenames will be loaded.\nLoaded {variant} filenames:\n"
            f"[{', '.join(variant_filenames)}]\nLoaded non-{variant} filenames:\n"
            f"[{', '.join(usable_filenames - variant_filenames)}\nIf this behavior is not "
            f"expected, please check your folder structure."
        )

    return usable_filenames, variant_filenames


@validate_hf_hub_args
def warn_deprecated_model_variant(pretrained_model_name_or_path, token, variant, revision, model_filenames):
    info = model_info(
        pretrained_model_name_or_path,
        token=token,
        revision=None,
    )
    filenames = {sibling.rfilename for sibling in info.siblings}
    comp_model_filenames, _ = variant_compatible_siblings(filenames, variant=revision)
    comp_model_filenames = [".".join(f.split(".")[:1] + f.split(".")[2:]) for f in comp_model_filenames]

    if set(model_filenames).issubset(set(comp_model_filenames)):
        warnings.warn(
            f"You are loading the variant {revision} from {pretrained_model_name_or_path} via `revision='{revision}'` even though you can load it via `variant=`{revision}`. Loading model variants via `revision='{revision}'` is deprecated and will be removed in diffusers v1. Please use `variant='{revision}'` instead.",
            FutureWarning,
        )
    else:
        warnings.warn(
            f"You are loading the variant {revision} from {pretrained_model_name_or_path} via `revision='{revision}'`. This behavior is deprecated and will be removed in diffusers v1. One should use `variant='{revision}'` instead. However, it appears that {pretrained_model_name_or_path} currently does not have the required variant filenames in the 'main' branch. \n The Diffusers team and community would be very grateful if you could open an issue: https://github.com/huggingface/diffusers/issues/new with the title '{pretrained_model_name_or_path} is missing {revision} files' so that the correct variant file can be added.",
            FutureWarning,
        )


def _unwrap_model(model):
    """Unwraps a model."""
    if is_compiled_module(model):
        model = model._orig_mod

    if is_peft_available():
        from peft import PeftModel

        if isinstance(model, PeftModel):
            model = model.base_model.model

    return model


def maybe_raise_or_warn(
    library_name, library, class_name, importable_classes, passed_class_obj, name, is_pipeline_module
):
    """Simple helper method to raise or warn in case incorrect module has been passed"""
    if not is_pipeline_module:
        library = importlib.import_module(library_name)

        # Handle deprecated Transformers classes
        if library_name == "transformers":
            class_name = _maybe_remap_transformers_class(class_name) or class_name

        class_obj = getattr(library, class_name)
        class_candidates = {c: getattr(library, c, None) for c in importable_classes.keys()}

        expected_class_obj = None
        for class_name, class_candidate in class_candidates.items():
            if class_candidate is not None and issubclass(class_obj, class_candidate):
                expected_class_obj = class_candidate

        # Dynamo wraps the original model in a private class.
        # I didn't find a public API to get the original class.
        sub_model = passed_class_obj[name]
        unwrapped_sub_model = _unwrap_model(sub_model)
        model_cls = unwrapped_sub_model.__class__

        if not issubclass(model_cls, expected_class_obj):
            raise ValueError(f"{passed_class_obj[name]} is of type: {model_cls}, but should be {expected_class_obj}")
    else:
        logger.warning(
            f"You have passed a non-standard module {passed_class_obj[name]}. We cannot verify whether it"
            " has the correct type"
        )


# a simpler version of get_class_obj_and_candidates, it won't work with custom code
def simple_get_class_obj(library_name, class_name):
    from diffusers import pipelines

    is_pipeline_module = hasattr(pipelines, library_name)

    if is_pipeline_module:
        pipeline_module = getattr(pipelines, library_name)
        class_obj = getattr(pipeline_module, class_name)
    else:
        library = importlib.import_module(library_name)

        # Handle deprecated Transformers classes
        if library_name == "transformers":
            class_name = _maybe_remap_transformers_class(class_name) or class_name

        class_obj = getattr(library, class_name)

    return class_obj


def get_class_obj_and_candidates(
    library_name, class_name, importable_classes, pipelines, is_pipeline_module, component_name=None, cache_dir=None
):
    """Simple helper method to retrieve class object of module as well as potential parent class objects"""
    component_folder = os.path.join(cache_dir, component_name) if component_name and cache_dir else None

    if is_pipeline_module:
        pipeline_module = getattr(pipelines, library_name)

        class_obj = getattr(pipeline_module, class_name)
        class_candidates = dict.fromkeys(importable_classes.keys(), class_obj)
    elif component_folder and os.path.isfile(os.path.join(component_folder, library_name + ".py")):
        # load custom component
        class_obj = get_class_from_dynamic_module(
            component_folder, module_file=library_name + ".py", class_name=class_name
        )
        class_candidates = dict.fromkeys(importable_classes.keys(), class_obj)
    else:
        # else we just import it from the library.
        library = importlib.import_module(library_name)

        # Handle deprecated Transformers classes
        if library_name == "transformers":
            class_name = _maybe_remap_transformers_class(class_name) or class_name

        class_obj = getattr(library, class_name)
        class_candidates = {c: getattr(library, c, None) for c in importable_classes.keys()}

    return class_obj, class_candidates


def _get_custom_pipeline_class(
    custom_pipeline,
    repo_id=None,
    hub_revision=None,
    class_name=None,
    cache_dir=None,
    revision=None,
):
    if custom_pipeline.endswith(".py"):
        path = Path(custom_pipeline)
        # decompose into folder & file
        file_name = path.name
        custom_pipeline = path.parent.absolute()
    elif repo_id is not None:
        file_name = f"{custom_pipeline}.py"
        custom_pipeline = repo_id
    else:
        file_name = CUSTOM_PIPELINE_FILE_NAME

    if repo_id is not None and hub_revision is not None:
        # if we load the pipeline code from the Hub
        # make sure to overwrite the `revision`
        revision = hub_revision

    return get_class_from_dynamic_module(
        custom_pipeline,
        module_file=file_name,
        class_name=class_name,
        cache_dir=cache_dir,
        revision=revision,
    )


def _get_pipeline_class(
    class_obj,
    config=None,
    load_connected_pipeline=False,
    custom_pipeline=None,
    repo_id=None,
    hub_revision=None,
    class_name=None,
    cache_dir=None,
    revision=None,
):
    if custom_pipeline is not None:
        return _get_custom_pipeline_class(
            custom_pipeline,
            repo_id=repo_id,
            hub_revision=hub_revision,
            class_name=class_name,
            cache_dir=cache_dir,
            revision=revision,
        )

    if class_obj.__name__ != "DiffusionPipeline" and class_obj.__name__ != "ModularPipeline":
        return class_obj

    diffusers_module = importlib.import_module(class_obj.__module__.split(".")[0])
    class_name = class_name or config["_class_name"]
    if not class_name:
        raise ValueError(
            "The class name could not be found in the configuration file. Please make sure to pass the correct `class_name`."
        )

    class_name = class_name[4:] if class_name.startswith("Flax") else class_name

    pipeline_cls = getattr(diffusers_module, class_name)

    if load_connected_pipeline:
        from .auto_pipeline import _get_connected_pipeline

        connected_pipeline_cls = _get_connected_pipeline(pipeline_cls)
        if connected_pipeline_cls is not None:
            logger.info(
                f"Loading connected pipeline {connected_pipeline_cls.__name__} instead of {pipeline_cls.__name__} as specified via `load_connected_pipeline=True`"
            )
        else:
            logger.info(f"{pipeline_cls.__name__} has no connected pipeline class. Loading {pipeline_cls.__name__}.")

        pipeline_cls = connected_pipeline_cls or pipeline_cls

    return pipeline_cls


def _load_empty_model(
    library_name: str,
    class_name: str,
    importable_classes: List[Any],
    pipelines: Any,
    is_pipeline_module: bool,
    name: str,
    torch_dtype: Union[str, torch.dtype],
    cached_folder: Union[str, os.PathLike],
    **kwargs,
):
    # retrieve class objects.
    class_obj, _ = get_class_obj_and_candidates(
        library_name,
        class_name,
        importable_classes,
        pipelines,
        is_pipeline_module,
        component_name=name,
        cache_dir=cached_folder,
    )

    if is_transformers_available():
        transformers_version = version.parse(version.parse(transformers.__version__).base_version)
    else:
        transformers_version = "N/A"

    # Determine library.
    is_transformers_model = (
        is_transformers_available()
        and issubclass(class_obj, PreTrainedModel)
        and transformers_version >= version.parse("4.20.0")
    )
    diffusers_module = importlib.import_module(__name__.split(".")[0])
    is_diffusers_model = issubclass(class_obj, diffusers_module.ModelMixin)

    model = None
    config_path = cached_folder
    user_agent = {
        "diffusers": __version__,
        "file_type": "model",
        "framework": "pytorch",
    }

    if is_diffusers_model:
        # Load config and then the model on meta.
        config, unused_kwargs, commit_hash = class_obj.load_config(
            os.path.join(config_path, name),
            cache_dir=cached_folder,
            return_unused_kwargs=True,
            return_commit_hash=True,
            force_download=kwargs.pop("force_download", False),
            proxies=kwargs.pop("proxies", None),
            local_files_only=kwargs.pop("local_files_only", False),
            token=kwargs.pop("token", None),
            revision=kwargs.pop("revision", None),
            subfolder=kwargs.pop("subfolder", None),
            user_agent=user_agent,
        )
        with accelerate.init_empty_weights():
            model = class_obj.from_config(config, **unused_kwargs)
    elif is_transformers_model:
        config_class = getattr(class_obj, "config_class", None)
        if config_class is None:
            raise ValueError("`config_class` cannot be None. Please double-check the model.")

        config = config_class.from_pretrained(
            cached_folder,
            subfolder=name,
            force_download=kwargs.pop("force_download", False),
            proxies=kwargs.pop("proxies", None),
            local_files_only=kwargs.pop("local_files_only", False),
            token=kwargs.pop("token", None),
            revision=kwargs.pop("revision", None),
            user_agent=user_agent,
        )
        with accelerate.init_empty_weights():
            model = class_obj(config)

    if model is not None:
        model = model.to(dtype=torch_dtype)
    return model


def _assign_components_to_devices(
    module_sizes: Dict[str, float], device_memory: Dict[str, float], device_mapping_strategy: str = "balanced"
):
    device_ids = list(device_memory.keys())
    device_cycle = device_ids + device_ids[::-1]
    device_memory = device_memory.copy()

    device_id_component_mapping = {}
    current_device_index = 0
    for component in module_sizes:
        device_id = device_cycle[current_device_index % len(device_cycle)]
        component_memory = module_sizes[component]
        curr_device_memory = device_memory[device_id]

        # If the GPU doesn't fit the current component offload to the CPU.
        if component_memory > curr_device_memory:
            device_id_component_mapping["cpu"] = [component]
        else:
            if device_id not in device_id_component_mapping:
                device_id_component_mapping[device_id] = [component]
            else:
                device_id_component_mapping[device_id].append(component)

            # Update the device memory.
            device_memory[device_id] -= component_memory
            current_device_index += 1

    return device_id_component_mapping


def _get_final_device_map(device_map, pipeline_class, passed_class_obj, init_dict, library, max_memory, **kwargs):
    # TODO: separate out different device_map methods when it gets to it.
    if device_map != "balanced":
        return device_map
    # To avoid circular import problem.
    from diffusers import pipelines

    torch_dtype = kwargs.get("torch_dtype", torch.float32)

    # Load each module in the pipeline on a meta device so that we can derive the device map.
    init_empty_modules = {}
    for name, (library_name, class_name) in init_dict.items():
        if class_name.startswith("Flax"):
            raise ValueError("Flax pipelines are not supported with `device_map`.")

        # Define all importable classes
        is_pipeline_module = hasattr(pipelines, library_name)
        importable_classes = ALL_IMPORTABLE_CLASSES
        loaded_sub_model = None

        # Use passed sub model or load class_name from library_name
        if name in passed_class_obj:
            # if the model is in a pipeline module, then we load it from the pipeline
            # check that passed_class_obj has correct parent class
            maybe_raise_or_warn(
                library_name,
                library,
                class_name,
                importable_classes,
                passed_class_obj,
                name,
                is_pipeline_module,
            )
            with accelerate.init_empty_weights():
                loaded_sub_model = passed_class_obj[name]

        else:
            sub_model_dtype = (
                torch_dtype.get(name, torch_dtype.get("default", torch.float32))
                if isinstance(torch_dtype, dict)
                else torch_dtype
            )
            loaded_sub_model = _load_empty_model(
                library_name=library_name,
                class_name=class_name,
                importable_classes=importable_classes,
                pipelines=pipelines,
                is_pipeline_module=is_pipeline_module,
                pipeline_class=pipeline_class,
                name=name,
                torch_dtype=sub_model_dtype,
                cached_folder=kwargs.get("cached_folder", None),
                force_download=kwargs.get("force_download", None),
                proxies=kwargs.get("proxies", None),
                local_files_only=kwargs.get("local_files_only", None),
                token=kwargs.get("token", None),
                revision=kwargs.get("revision", None),
            )

        if loaded_sub_model is not None:
            init_empty_modules[name] = loaded_sub_model

    # determine device map
    # Obtain a sorted dictionary for mapping the model-level components
    # to their sizes.
    module_sizes = {
        module_name: compute_module_sizes(
            module,
            dtype=torch_dtype.get(module_name, torch_dtype.get("default", torch.float32))
            if isinstance(torch_dtype, dict)
            else torch_dtype,
        )[""]
        for module_name, module in init_empty_modules.items()
        if isinstance(module, torch.nn.Module)
    }
    module_sizes = dict(sorted(module_sizes.items(), key=lambda item: item[1], reverse=True))

    # Obtain maximum memory available per device (GPUs only).
    max_memory = get_max_memory(max_memory)
    max_memory = dict(sorted(max_memory.items(), key=lambda item: item[1], reverse=True))
    max_memory = {k: v for k, v in max_memory.items() if k != "cpu"}

    # Obtain a dictionary mapping the model-level components to the available
    # devices based on the maximum memory and the model sizes.
    final_device_map = None
    if len(max_memory) > 0:
        device_id_component_mapping = _assign_components_to_devices(
            module_sizes, max_memory, device_mapping_strategy=device_map
        )

        # Obtain the final device map, e.g., `{"unet": 0, "text_encoder": 1, "vae": 1, ...}`
        final_device_map = {}
        for device_id, components in device_id_component_mapping.items():
            for component in components:
                final_device_map[component] = device_id

    return final_device_map

def load_sub_model(
    library_name: str,
    class_name: str,
    importable_classes: List[Any],
    pipelines: Any,
    is_pipeline_module: bool,
    pipeline_class: Any,
    torch_dtype: torch.dtype,
    provider: Any,
    sess_options: Any,
    device_map: Optional[Union[Dict[str, torch.device], str]],
    max_memory: Optional[Dict[Union[int, str], Union[int, str]]],
    offload_folder: Optional[Union[str, os.PathLike]],
    offload_state_dict: bool,
    model_variants: Dict[str, str],
    name: str,
    from_flax: bool,
    variant: str,
    low_cpu_mem_usage: bool,
    cached_folder: Union[str, os.PathLike],
    use_safetensors: bool,
    dduf_entries: Optional[Dict[str, DDUFEntry]],
    provider_options: Any,
    quantization_config: Optional[Any] = None,
):
    """Helper method to load the module `name` from `library_name` and `class_name`"""
    from ..quantizers import PipelineQuantizationConfig

    # retrieve class candidates

    class_obj, class_candidates = get_class_obj_and_candidates(
        library_name,
        class_name,
        importable_classes,
        pipelines,
        is_pipeline_module,
        component_name=name,
        cache_dir=cached_folder,
    )

    load_method_name = None
    # retrieve load method name
    for class_name, class_candidate in class_candidates.items():
        if class_candidate is not None and issubclass(class_obj, class_candidate):
            load_method_name = importable_classes[class_name][1]

    # if load method name is None, then we have a dummy module -> raise Error
    if load_method_name is None:
        none_module = class_obj.__module__
        is_dummy_path = none_module.startswith(DUMMY_MODULES_FOLDER) or none_module.startswith(
            TRANSFORMERS_DUMMY_MODULES_FOLDER
        )
        if is_dummy_path and "dummy" in none_module:
            # call class_obj for nice error message of missing requirements
            class_obj()

        raise ValueError(
            f"The component {class_obj} of {pipeline_class} cannot be loaded as it does not seem to have"
            f" any of the loading methods defined in {ALL_IMPORTABLE_CLASSES}."
        )

    load_method = _get_load_method(class_obj, load_method_name, is_dduf=dduf_entries is not None)

    # add kwargs to loading method
    diffusers_module = importlib.import_module(__name__.split(".")[0])
    loading_kwargs = {}
    if issubclass(class_obj, torch.nn.Module):
        loading_kwargs["torch_dtype"] = torch_dtype
    if issubclass(class_obj, diffusers_module.OnnxRuntimeModel):
        loading_kwargs["provider"] = provider
        loading_kwargs["sess_options"] = sess_options
        loading_kwargs["provider_options"] = provider_options

    is_diffusers_model = issubclass(class_obj, diffusers_module.ModelMixin)

    if is_transformers_available():
        transformers_version = version.parse(version.parse(transformers.__version__).base_version)
    else:
        transformers_version = "N/A"

    is_transformers_model = (
        is_transformers_available()
        and issubclass(class_obj, PreTrainedModel)
        and transformers_version >= version.parse("4.20.0")
    )

    # When loading a transformers model, if the device_map is None, the weights will be initialized as opposed to diffusers.
    # To make default loading faster we set the `low_cpu_mem_usage=low_cpu_mem_usage` flag which is `True` by default.
    # This makes sure that the weights won't be initialized which significantly speeds up loading.
    if is_diffusers_model or is_transformers_model:
        loading_kwargs["device_map"] = device_map
        loading_kwargs["max_memory"] = max_memory
        loading_kwargs["offload_folder"] = offload_folder
        loading_kwargs["offload_state_dict"] = offload_state_dict
        loading_kwargs["variant"] = model_variants.pop(name, None)
        loading_kwargs["use_safetensors"] = use_safetensors

        if from_flax:
            loading_kwargs["from_flax"] = True

        # the following can be deleted once the minimum required `transformers` version
        # is higher than 4.27
        if (
            is_transformers_model
            and loading_kwargs["variant"] is not None
            and transformers_version < version.parse("4.27.0")
        ):
            raise ImportError(
                f"When passing `variant='{variant}'`, please make sure to upgrade your `transformers` version to at least 4.27.0.dev0"
            )
        elif is_transformers_model and loading_kwargs["variant"] is None:
            loading_kwargs.pop("variant")

        # if `from_flax` and model is transformer model, can currently not load with `low_cpu_mem_usage`
        if not (from_flax and is_transformers_model):
            loading_kwargs["low_cpu_mem_usage"] = low_cpu_mem_usage
        else:
            loading_kwargs["low_cpu_mem_usage"] = False

    if is_transformers_model and is_transformers_version(">=", "4.57.0"):
        loading_kwargs.pop("offload_state_dict")

    if (
        quantization_config is not None
        and isinstance(quantization_config, PipelineQuantizationConfig)
        and issubclass(class_obj, torch.nn.Module)
    ):
        model_quant_config = quantization_config._resolve_quant_config(
            is_diffusers=is_diffusers_model, module_name=name
        )
        if model_quant_config is not None:
            loading_kwargs["quantization_config"] = model_quant_config

    # check if the module is in a subdirectory
    if dduf_entries:
        loading_kwargs["dduf_entries"] = dduf_entries
        loaded_sub_model = load_method(name, **loading_kwargs)
    elif os.path.isdir(os.path.join(cached_folder, name)):
        loaded_sub_model = load_method(os.path.join(cached_folder, name), **loading_kwargs)
    else:
        # else load from the root directory
        loaded_sub_model = load_method(cached_folder, **loading_kwargs)

<<<<<<< HEAD
    # Note: Device dispatch is now handled by the component's from_pretrained method
    # which receives the device_map in loading_kwargs. This ensures weights are loaded
    # directly to the target device without going through CPU first.
=======
    if isinstance(loaded_sub_model, torch.nn.Module) and isinstance(device_map, dict):
        # remove hooks
        remove_hook_from_module(loaded_sub_model, recurse=True)
        needs_offloading_to_cpu = device_map[""] == "cpu"
        skip_keys = None
        if hasattr(loaded_sub_model, "_skip_keys") and loaded_sub_model._skip_keys is not None:
            skip_keys = loaded_sub_model._skip_keys

        if needs_offloading_to_cpu:
            dispatch_model(
                loaded_sub_model,
                state_dict=loaded_sub_model.state_dict(),
                device_map=device_map,
                force_hooks=True,
                main_device=0,
                skip_keys=skip_keys,
            )
        else:
            dispatch_model(loaded_sub_model, device_map=device_map, force_hooks=True, skip_keys=skip_keys)
>>>>>>> 84e16575

    return loaded_sub_model


def _get_load_method(class_obj: object, load_method_name: str, is_dduf: bool) -> Callable:
    """
    Return the method to load the sub model.

    In practice, this method will return the `"from_pretrained"` (or `load_method_name`) method of the class object
    except if loading from a DDUF checkpoint. In that case, transformers models and tokenizers have a specific loading
    method that we need to use.
    """
    if is_dduf:
        if issubclass(class_obj, PreTrainedTokenizerBase):
            return lambda *args, **kwargs: _load_tokenizer_from_dduf(class_obj, *args, **kwargs)
        if issubclass(class_obj, PreTrainedModel):
            return lambda *args, **kwargs: _load_transformers_model_from_dduf(class_obj, *args, **kwargs)
    return getattr(class_obj, load_method_name)


def _fetch_class_library_tuple(module):
    # import it here to avoid circular import
    diffusers_module = importlib.import_module(__name__.split(".")[0])
    pipelines = getattr(diffusers_module, "pipelines")

    # register the config from the original module, not the dynamo compiled one
    not_compiled_module = _unwrap_model(module)
    library = not_compiled_module.__module__.split(".")[0]

    # check if the module is a pipeline module
    module_path_items = not_compiled_module.__module__.split(".")
    pipeline_dir = module_path_items[-2] if len(module_path_items) > 2 else None

    path = not_compiled_module.__module__.split(".")
    is_pipeline_module = pipeline_dir in path and hasattr(pipelines, pipeline_dir)

    # if library is not in LOADABLE_CLASSES, then it is a custom module.
    # Or if it's a pipeline module, then the module is inside the pipeline
    # folder so we set the library to module name.
    if is_pipeline_module:
        library = pipeline_dir
    elif library not in LOADABLE_CLASSES:
        library = not_compiled_module.__module__

    # retrieve class_name
    if isinstance(not_compiled_module, type):
        class_name = not_compiled_module.__name__
    else:
        class_name = not_compiled_module.__class__.__name__

    return (library, class_name)


def _identify_model_variants(folder: str, variant: str, config: dict) -> dict:
    model_variants = {}
    if variant is not None:
        for sub_folder in os.listdir(folder):
            folder_path = os.path.join(folder, sub_folder)
            is_folder = os.path.isdir(folder_path) and sub_folder in config
            variant_exists = is_folder and any(p.split(".")[1].startswith(variant) for p in os.listdir(folder_path))
            if variant_exists:
                model_variants[sub_folder] = variant
    return model_variants


def _resolve_custom_pipeline_and_cls(folder, config, custom_pipeline):
    custom_class_name = None
    if os.path.isfile(os.path.join(folder, f"{custom_pipeline}.py")):
        custom_pipeline = os.path.join(folder, f"{custom_pipeline}.py")
    elif isinstance(config["_class_name"], (list, tuple)) and os.path.isfile(
        os.path.join(folder, f"{config['_class_name'][0]}.py")
    ):
        custom_pipeline = os.path.join(folder, f"{config['_class_name'][0]}.py")
        custom_class_name = config["_class_name"][1]

    return custom_pipeline, custom_class_name


def _maybe_raise_warning_for_inpainting(pipeline_class, pretrained_model_name_or_path: str, config: dict):
    if pipeline_class.__name__ == "StableDiffusionInpaintPipeline" and version.parse(
        version.parse(config["_diffusers_version"]).base_version
    ) <= version.parse("0.5.1"):
        from diffusers import StableDiffusionInpaintPipeline, StableDiffusionInpaintPipelineLegacy

        pipeline_class = StableDiffusionInpaintPipelineLegacy

        deprecation_message = (
            "You are using a legacy checkpoint for inpainting with Stable Diffusion, therefore we are loading the"
            f" {StableDiffusionInpaintPipelineLegacy} class instead of {StableDiffusionInpaintPipeline}. For"
            " better inpainting results, we strongly suggest using Stable Diffusion's official inpainting"
            " checkpoint: https://huggingface.co/stable-diffusion-v1-5/stable-diffusion-inpainting instead or adapting your"
            f" checkpoint {pretrained_model_name_or_path} to the format of"
            " https://huggingface.co/stable-diffusion-v1-5/stable-diffusion-inpainting. Note that we do not actively maintain"
            " the {StableDiffusionInpaintPipelineLegacy} class and will likely remove it in version 1.0.0."
        )
        deprecate("StableDiffusionInpaintPipelineLegacy", "1.0.0", deprecation_message, standard_warn=False)


def _update_init_kwargs_with_connected_pipeline(
    init_kwargs: dict, passed_pipe_kwargs: dict, passed_class_objs: dict, folder: str, **pipeline_loading_kwargs
) -> dict:
    from .pipeline_utils import DiffusionPipeline

    modelcard = ModelCard.load(os.path.join(folder, "README.md"))
    connected_pipes = {prefix: getattr(modelcard.data, prefix, [None])[0] for prefix in CONNECTED_PIPES_KEYS}

    # We don't scheduler argument to match the existing logic:
    # https://github.com/huggingface/diffusers/blob/867e0c919e1aa7ef8b03c8eb1460f4f875a683ae/src/diffusers/pipelines/pipeline_utils.py#L906C13-L925C14
    pipeline_loading_kwargs_cp = pipeline_loading_kwargs.copy()
    if pipeline_loading_kwargs_cp is not None and len(pipeline_loading_kwargs_cp) >= 1:
        for k in pipeline_loading_kwargs:
            if "scheduler" in k:
                _ = pipeline_loading_kwargs_cp.pop(k)

    def get_connected_passed_kwargs(prefix):
        connected_passed_class_obj = {
            k.replace(f"{prefix}_", ""): w for k, w in passed_class_objs.items() if k.split("_")[0] == prefix
        }
        connected_passed_pipe_kwargs = {
            k.replace(f"{prefix}_", ""): w for k, w in passed_pipe_kwargs.items() if k.split("_")[0] == prefix
        }

        connected_passed_kwargs = {**connected_passed_class_obj, **connected_passed_pipe_kwargs}
        return connected_passed_kwargs

    connected_pipes = {
        prefix: DiffusionPipeline.from_pretrained(
            repo_id, **pipeline_loading_kwargs_cp, **get_connected_passed_kwargs(prefix)
        )
        for prefix, repo_id in connected_pipes.items()
        if repo_id is not None
    }

    for prefix, connected_pipe in connected_pipes.items():
        # add connected pipes to `init_kwargs` with <prefix>_<component_name>, e.g. "prior_text_encoder"
        init_kwargs.update(
            {"_".join([prefix, name]): component for name, component in connected_pipe.components.items()}
        )

    return init_kwargs


def _get_custom_components_and_folders(
    pretrained_model_name: str,
    config_dict: Dict[str, Any],
    filenames: Optional[List[str]] = None,
    variant_filenames: Optional[List[str]] = None,
    variant: Optional[str] = None,
):
    config_dict = config_dict.copy()

    # retrieve all folder_names that contain relevant files
    folder_names = [k for k, v in config_dict.items() if isinstance(v, list) and k != "_class_name"]

    diffusers_module = importlib.import_module(__name__.split(".")[0])
    pipelines = getattr(diffusers_module, "pipelines")

    # optionally create a custom component <> custom file mapping
    custom_components = {}
    for component in folder_names:
        module_candidate = config_dict[component][0]

        if module_candidate is None or not isinstance(module_candidate, str):
            continue

        # We compute candidate file path on the Hub. Do not use `os.path.join`.
        candidate_file = f"{component}/{module_candidate}.py"

        if candidate_file in filenames:
            custom_components[component] = module_candidate
        elif module_candidate not in LOADABLE_CLASSES and not hasattr(pipelines, module_candidate):
            raise ValueError(
                f"{candidate_file} as defined in `model_index.json` does not exist in {pretrained_model_name} and is not a module in 'diffusers/pipelines'."
            )

    return custom_components, folder_names


def _get_ignore_patterns(
    passed_components,
    model_folder_names: List[str],
    model_filenames: List[str],
    use_safetensors: bool,
    from_flax: bool,
    allow_pickle: bool,
    use_onnx: bool,
    is_onnx: bool,
    variant: Optional[str] = None,
) -> List[str]:
    if (
        use_safetensors
        and not allow_pickle
        and not is_safetensors_compatible(
            model_filenames, passed_components=passed_components, folder_names=model_folder_names, variant=variant
        )
    ):
        raise EnvironmentError(
            f"Could not find the necessary `safetensors` weights in {model_filenames} (variant={variant})"
        )

    if from_flax:
        ignore_patterns = ["*.bin", "*.safetensors", "*.onnx", "*.pb"]

    elif use_safetensors and is_safetensors_compatible(
        model_filenames, passed_components=passed_components, folder_names=model_folder_names, variant=variant
    ):
        ignore_patterns = ["*.bin", "*.msgpack"]

        use_onnx = use_onnx if use_onnx is not None else is_onnx
        if not use_onnx:
            ignore_patterns += ["*.onnx", "*.pb"]

    else:
        ignore_patterns = ["*.safetensors", "*.msgpack"]

        use_onnx = use_onnx if use_onnx is not None else is_onnx
        if not use_onnx:
            ignore_patterns += ["*.onnx", "*.pb"]

    return ignore_patterns


def _download_dduf_file(
    pretrained_model_name: str,
    dduf_file: str,
    pipeline_class_name: str,
    cache_dir: str,
    proxies: str,
    local_files_only: bool,
    token: str,
    revision: str,
):
    model_info_call_error = None
    if not local_files_only:
        try:
            info = model_info(pretrained_model_name, token=token, revision=revision)
        except (HfHubHTTPError, OfflineModeIsEnabled, requests.ConnectionError, httpx.NetworkError) as e:
            logger.warning(f"Couldn't connect to the Hub: {e}.\nWill try to load from local cache.")
            local_files_only = True
            model_info_call_error = e  # save error to reraise it if model is not cached locally

    if (
        not local_files_only
        and dduf_file is not None
        and dduf_file not in (sibling.rfilename for sibling in info.siblings)
    ):
        raise ValueError(f"Requested {dduf_file} file is not available in {pretrained_model_name}.")

    try:
        user_agent = {"pipeline_class": pipeline_class_name, "dduf": True}
        cached_folder = snapshot_download(
            pretrained_model_name,
            cache_dir=cache_dir,
            proxies=proxies,
            local_files_only=local_files_only,
            token=token,
            revision=revision,
            allow_patterns=[dduf_file],
            user_agent=user_agent,
        )
        return cached_folder
    except FileNotFoundError:
        # Means we tried to load pipeline with `local_files_only=True` but the files have not been found in local cache.
        # This can happen in two cases:
        # 1. If the user passed `local_files_only=True`                    => we raise the error directly
        # 2. If we forced `local_files_only=True` when `model_info` failed => we raise the initial error
        if model_info_call_error is None:
            # 1. user passed `local_files_only=True`
            raise
        else:
            # 2. we forced `local_files_only=True` when `model_info` failed
            raise EnvironmentError(
                f"Cannot load model {pretrained_model_name}: model is not cached locally and an error occurred"
                " while trying to fetch metadata from the Hub. Please check out the root cause in the stacktrace"
                " above."
            ) from model_info_call_error


def _maybe_raise_error_for_incorrect_transformers(config_dict):
    has_transformers_component = False
    for k in config_dict:
        if isinstance(config_dict[k], list):
            has_transformers_component = config_dict[k][0] == "transformers"
            if has_transformers_component:
                break
    if has_transformers_component and not is_transformers_version(">", "4.47.1"):
        raise ValueError("Please upgrade your `transformers` installation to the latest version to use DDUF.")


def _maybe_warn_for_wrong_component_in_quant_config(pipe_init_dict, quant_config):
    if quant_config is None:
        return

    actual_pipe_components = set(pipe_init_dict.keys())
    missing = ""
    quant_components = None
    if getattr(quant_config, "components_to_quantize", None) is not None:
        quant_components = set(quant_config.components_to_quantize)
    elif getattr(quant_config, "quant_mapping", None) is not None and isinstance(quant_config.quant_mapping, dict):
        quant_components = set(quant_config.quant_mapping.keys())

    if quant_components and not quant_components.issubset(actual_pipe_components):
        missing = quant_components - actual_pipe_components

    if missing:
        logger.warning(
            f"The following components in the quantization config {missing} will be ignored "
            "as they do not belong to the underlying pipeline. Acceptable values for the pipeline "
            f"components are: {', '.join(actual_pipe_components)}."
        )<|MERGE_RESOLUTION|>--- conflicted
+++ resolved
@@ -57,6 +57,9 @@
 
 if is_accelerate_available():
     import accelerate
+    from accelerate import dispatch_model
+    from accelerate.hooks import remove_hook_from_module
+    from accelerate.utils import compute_module_sizes, get_max_memory
 
 
 INDEX_FILE = "diffusion_pytorch_model.bin"
@@ -874,11 +877,6 @@
         # else load from the root directory
         loaded_sub_model = load_method(cached_folder, **loading_kwargs)
 
-<<<<<<< HEAD
-    # Note: Device dispatch is now handled by the component's from_pretrained method
-    # which receives the device_map in loading_kwargs. This ensures weights are loaded
-    # directly to the target device without going through CPU first.
-=======
     if isinstance(loaded_sub_model, torch.nn.Module) and isinstance(device_map, dict):
         # remove hooks
         remove_hook_from_module(loaded_sub_model, recurse=True)
@@ -898,7 +896,6 @@
             )
         else:
             dispatch_model(loaded_sub_model, device_map=device_map, force_hooks=True, skip_keys=skip_keys)
->>>>>>> 84e16575
 
     return loaded_sub_model
 
